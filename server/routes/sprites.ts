import express, { Router } from 'express';
import multer from 'multer';
import path from 'path';
import fs from 'fs/promises';
import { v4 as uuidv4 } from 'uuid';
<<<<<<< HEAD
import { db } from '../db.js';
import { 
  sprites, 
  animations, 
  stateMachines, 
  timelines,
  insertSpriteSchema,
  insertAnimationSchema,
  insertStateMachineSchema,
  insertTimelineSchema
} from '../../shared/schema.js';
import { eq, and, sql } from 'drizzle-orm';
import { z } from 'zod';
import { 
  asyncHandler, 
  ApiError, 
  ErrorCode, 
  handleDatabaseError,
  handleFileError,
  validateParams,
  logError 
} from '../utils/errorHandler';
import { 
  validateFileUpload, 
  validateFilename, 
  VALIDATION_LIMITS, 
  ALLOWED_IMAGE_TYPES 
} from '../utils/validation.js';
import { authenticateToken, type AuthenticatedRequest } from '../middleware/auth';
=======
import { isAuthenticated } from '../replitAuth';
>>>>>>> 57ae1960

const router = Router();

// Apply authentication middleware to all routes
router.use(authenticateToken);

// Validation schemas
const spriteIdSchema = z.object({
  spriteId: z.string().min(1, 'Sprite ID is required')
});

const animationIdSchema = z.object({
  animationId: z.string().min(1, 'Animation ID is required')
});

const stateMachineIdSchema = z.object({
  stateMachineId: z.string().min(1, 'State Machine ID is required')
});

const timelineIdSchema = z.object({
  timelineId: z.string().min(1, 'Timeline ID is required')
});

const filenameSchema = z.object({
  filename: z.string().min(1, 'Filename is required').refine(
    (filename) => !filename.includes('..') && !filename.includes('/') && !filename.includes('\\'),
    'Invalid filename - path traversal not allowed'
  )
});

const spritesheetParseSchema = z.object({
  frameWidth: z.string().transform(val => parseInt(val)).refine(val => val > 0, 'Frame width must be positive'),
  frameHeight: z.string().transform(val => parseInt(val)).refine(val => val > 0, 'Frame height must be positive'),
  columns: z.string().optional().transform(val => val ? parseInt(val) : undefined),
  rows: z.string().optional().transform(val => val ? parseInt(val) : undefined),
  padding: z.string().optional().transform(val => val ? parseInt(val) : 0),
  margin: z.string().optional().transform(val => val ? parseInt(val) : 0)
});

// Configure multer for file uploads with enhanced security
const upload = multer({
  storage: multer.memoryStorage(),
  limits: {
    fileSize: VALIDATION_LIMITS.SPRITESHEET_MAX_SIZE,
    files: 1, // Only allow one file at a time
    fieldSize: 1024 * 1024, // 1MB field size limit
  },
  fileFilter: (req, file, cb) => {
    // Validate file type by MIME type
    if (!ALLOWED_IMAGE_TYPES.includes(file.mimetype as any)) {
      return cb(new Error(`Invalid file type. Only ${ALLOWED_IMAGE_TYPES.join(', ')} files are allowed.`));
    }
    
    // Validate filename
    const filenameValidation = validateFilename(file.originalname);
    if (!filenameValidation.isValid) {
      return cb(new Error(filenameValidation.error || 'Invalid filename'));
    }
    
    cb(null, true);
  }
});

// Ensure sprites directory exists
const ensureSpritesDir = async () => {
  const spritesDir = path.join(process.cwd(), 'public', 'sprites');
  try {
    await fs.access(spritesDir);
  } catch {
    await fs.mkdir(spritesDir, { recursive: true });
  }
  return spritesDir;
};

<<<<<<< HEAD
// Upload sprite image with comprehensive validation
router.post('/upload', upload.single('image'), asyncHandler(async (req, res) => {
  if (!req.file) {
    throw new ApiError('No image file provided', 400, ErrorCode.VALIDATION_ERROR);
  }

=======
// Upload sprite image - protected by authentication
router.post('/upload', isAuthenticated, upload.single('image'), async (req, res) => {
>>>>>>> 57ae1960
  try {
    // Validate file content and security
    const fileValidation = await validateFileUpload(
      req.file.buffer,
      req.file.originalname,
      VALIDATION_LIMITS.SPRITESHEET_MAX_SIZE,
      ALLOWED_IMAGE_TYPES
    );

    if (!fileValidation.isValid) {
      throw new ApiError(fileValidation.error || 'Invalid file', 400, ErrorCode.VALIDATION_ERROR);
    }

    // Validate and sanitize filename
    const filenameValidation = validateFilename(req.file.originalname);
    if (!filenameValidation.isValid) {
      throw new ApiError(filenameValidation.error || 'Invalid filename', 400, ErrorCode.VALIDATION_ERROR);
    }

    const spritesDir = await ensureSpritesDir();
    const fileExtension = path.extname(filenameValidation.sanitized!);
    const filename = `${uuidv4()}${fileExtension}`;
    const filepath = path.join(spritesDir, filename);

    // Write file to disk
    await fs.writeFile(filepath, req.file.buffer);

    // Return the public URL
    const imageUrl = `/sprites/${filename}`;
    
    res.json({ 
      success: true, 
      imageUrl,
      filename,
      originalName: req.file.originalname,
      sanitizedName: filenameValidation.sanitized,
      size: req.file.size,
      mimeType: fileValidation.mimeType
    });
  } catch (error) {
    if (error instanceof ApiError) throw error;
    logError(error, 'UPLOAD_SPRITE');
    throw handleFileError(error);
  }
}));

<<<<<<< HEAD
// Get all sprite files
router.get('/files', asyncHandler(async (req, res) => {
=======
// Get all sprite files - protected by authentication
router.get('/files', isAuthenticated, async (req, res) => {
>>>>>>> 57ae1960
  try {
    const spritesDir = await ensureSpritesDir();
    const files = await fs.readdir(spritesDir);
    
    const spriteFiles = files
      .filter(file => /\.(png|jpg|jpeg|gif|webp)$/i.test(file))
      .map(file => ({
        filename: file,
        url: `/sprites/${file}`,
        path: path.join(spritesDir, file)
      }));

    res.json({ files: spriteFiles });
  } catch (error) {
    logError(error, 'GET_SPRITE_FILES');
    throw handleFileError(error);
  }
}));

<<<<<<< HEAD
// Delete sprite file
router.delete('/files/:filename', asyncHandler(async (req, res) => {
  const { filename } = validateParams(filenameSchema, req.params);
=======
// Delete sprite file - protected by authentication
router.delete('/files/:filename', isAuthenticated, async (req, res) => {
  try {
    const { filename } = req.params;
    
    // Validate filename to prevent path traversal
    if (filename.includes('..') || filename.includes('/') || filename.includes('\\')) {
      return res.status(400).json({ error: 'Invalid filename' });
    }
>>>>>>> 57ae1960

  try {
    const spritesDir = await ensureSpritesDir();
    const filepath = path.join(spritesDir, filename);

    // Check if file exists
    try {
      await fs.access(filepath);
    } catch {
      throw new ApiError('File not found', 404, ErrorCode.NOT_FOUND);
    }

    // Delete the file
    await fs.unlink(filepath);
    
    res.json({ success: true, message: 'File deleted successfully' });
  } catch (error) {
    if (error instanceof ApiError) throw error;
    logError(error, 'DELETE_SPRITE_FILE');
    throw handleFileError(error);
  }
}));

<<<<<<< HEAD
// === SPRITE MANAGEMENT ENDPOINTS ===

// Create a new sprite
router.post('/', asyncHandler(async (req, res) => {
  try {
    const spriteData = validateParams(insertSpriteSchema, req.body);
    const [newSprite] = await db.insert(sprites).values(spriteData as any).returning();
    res.json(newSprite);
  } catch (error) {
    if (error instanceof ApiError) throw error;
    logError(error, 'CREATE_SPRITE');
    throw handleDatabaseError(error);
  }
}));

// Get all sprites
router.get('/', asyncHandler(async (req, res) => {
=======
// Get sprite metadata - protected by authentication
router.get('/metadata/:filename', isAuthenticated, async (req, res) => {
>>>>>>> 57ae1960
  try {
    const { category, tags } = req.query;
    let query = db.select().from(sprites);
    
    // Add filters if provided
    if (category) {
      query = query.where(eq(sprites.category, category as string)) as any;
    }
    
    const allSprites = await query;
    
    // Filter by tags if provided
    let filteredSprites = allSprites;
    if (tags) {
      const tagArray = (tags as string).split(',');
      filteredSprites = allSprites.filter(sprite => 
        tagArray.some(tag => sprite.tags?.includes(tag.trim()))
      );
    }
    
    res.json(filteredSprites);
  } catch (error) {
    logError(error, 'GET_SPRITES');
    throw handleDatabaseError(error);
  }
}));

// Get sprite by ID
router.get('/:spriteId', asyncHandler(async (req, res) => {
  const { spriteId } = validateParams(spriteIdSchema, req.params);
  
  try {
    const [sprite] = await db.select().from(sprites).where(eq(sprites.id, spriteId));
    
    if (!sprite) {
      throw new ApiError('Sprite not found', 404, ErrorCode.NOT_FOUND);
    }
    
    res.json(sprite);
  } catch (error) {
    if (error instanceof ApiError) throw error;
    logError(error, 'GET_SPRITE');
    throw handleDatabaseError(error);
  }
}));

// Update sprite
router.put('/:spriteId', asyncHandler(async (req, res) => {
  const { spriteId } = validateParams(spriteIdSchema, req.params);
  
  try {
    const updateData = validateParams(insertSpriteSchema.partial(), req.body);
    
    // Handle metadata separately to avoid type conflicts
    const updatePayload: any = { ...updateData };
    if (updateData.metadata) {
      updatePayload.metadata = {
        ...updateData.metadata,
        updatedAt: new Date()
      };
    }
    
    const [updatedSprite] = await db
      .update(sprites)
      .set({
        ...updatePayload,
        updatedAt: sql`NOW()`
      })
      .where(eq(sprites.id, spriteId))
      .returning();
    
    if (!updatedSprite) {
      throw new ApiError('Sprite not found', 404, ErrorCode.NOT_FOUND);
    }
    
    res.json(updatedSprite);
  } catch (error) {
    if (error instanceof ApiError) throw error;
    logError(error, 'UPDATE_SPRITE');
    throw handleDatabaseError(error);
  }
}));

// Delete sprite
router.delete('/:spriteId', asyncHandler(async (req, res) => {
  const { spriteId } = validateParams(spriteIdSchema, req.params);
  
  try {
    // Get sprite to check if image file needs deletion
    const [sprite] = await db.select().from(sprites).where(eq(sprites.id, spriteId));
    
    if (!sprite) {
      throw new ApiError('Sprite not found', 404, ErrorCode.NOT_FOUND);
    }
    
    // Delete from database (cascades to animations, state machines, timelines)
    await db.delete(sprites).where(eq(sprites.id, spriteId));
    
    // Optionally delete image file if it's a local file
    if (sprite.imageUrl.startsWith('/sprites/')) {
      try {
        const filename = sprite.imageUrl.replace('/sprites/', '');
        const spritesDir = await ensureSpritesDir();
        const filepath = path.join(spritesDir, filename);
        await fs.unlink(filepath);
      } catch (fileError) {
        logError(fileError, 'DELETE_SPRITE_IMAGE_FILE');
      }
    }
    
    res.json({ success: true, message: 'Sprite deleted successfully' });
  } catch (error) {
    if (error instanceof ApiError) throw error;
    logError(error, 'DELETE_SPRITE');
    throw handleDatabaseError(error);
  }
}));

// === ANIMATION ENDPOINTS ===

// Create animation for sprite
router.post('/:spriteId/animations', asyncHandler(async (req, res) => {
  const { spriteId } = validateParams(spriteIdSchema, req.params);
  
  try {
    const animationData = validateParams(insertAnimationSchema, { ...req.body, spriteId });
    
    // Ensure state is a valid AnimationState
    if (animationData.state && !['idle', 'walk', 'run', 'attack', 'hurt', 'die', 'jump', 'fall', 'custom'].includes(animationData.state)) {
      throw new ApiError('Invalid animation state', 400, ErrorCode.VALIDATION_ERROR);
    }
    
    const [newAnimation] = await db.insert(animations).values(animationData as any).returning();
    res.json(newAnimation);
  } catch (error) {
    if (error instanceof ApiError) throw error;
    logError(error, 'CREATE_ANIMATION');
    throw handleDatabaseError(error);
  }
}));

// Get animations for sprite
router.get('/:spriteId/animations', asyncHandler(async (req, res) => {
  const { spriteId } = validateParams(spriteIdSchema, req.params);
  
  try {
    const spriteAnimations = await db
      .select()
      .from(animations)
      .where(eq(animations.spriteId, spriteId));
    
    res.json(spriteAnimations);
  } catch (error) {
    logError(error, 'GET_ANIMATIONS');
    throw handleDatabaseError(error);
  }
}));

// Update animation
router.put('/:spriteId/animations/:animationId', asyncHandler(async (req, res) => {
  const { spriteId } = validateParams(spriteIdSchema, req.params);
  const { animationId } = validateParams(animationIdSchema, req.params);
  
  try {
    const updateData = validateParams(insertAnimationSchema.partial(), req.body);
    
    // Handle metadata separately to avoid type conflicts
    const updatePayload: any = { ...updateData };
    if (updateData.metadata) {
      updatePayload.metadata = {
        ...updateData.metadata,
        updatedAt: new Date()
      };
    }
    
    const [updatedAnimation] = await db
      .update(animations)
      .set({
        ...updatePayload,
        updatedAt: sql`NOW()`
      })
      .where(and(eq(animations.id, animationId), eq(animations.spriteId, spriteId)))
      .returning();
    
    if (!updatedAnimation) {
      throw new ApiError('Animation not found', 404, ErrorCode.NOT_FOUND);
    }
    
    res.json(updatedAnimation);
  } catch (error) {
    if (error instanceof ApiError) throw error;
    logError(error, 'UPDATE_ANIMATION');
    throw handleDatabaseError(error);
  }
}));

// Delete animation
router.delete('/:spriteId/animations/:animationId', asyncHandler(async (req, res) => {
  const { spriteId } = validateParams(spriteIdSchema, req.params);
  const { animationId } = validateParams(animationIdSchema, req.params);
  
  try {
    const result = await db
      .delete(animations)
      .where(and(eq(animations.id, animationId), eq(animations.spriteId, spriteId)));
    
    res.json({ success: true, message: 'Animation deleted successfully' });
  } catch (error) {
    logError(error, 'DELETE_ANIMATION');
    throw handleDatabaseError(error);
  }
}));

// === STATE MACHINE ENDPOINTS ===

// Create state machine for sprite
router.post('/:spriteId/state-machines', asyncHandler(async (req, res) => {
  const { spriteId } = validateParams(spriteIdSchema, req.params);
  
  try {
    const stateMachineData = validateParams(insertStateMachineSchema, { ...req.body, spriteId });
    
    const [newStateMachine] = await db.insert(stateMachines).values(stateMachineData as any).returning();
    res.json(newStateMachine);
  } catch (error) {
    if (error instanceof ApiError) throw error;
    logError(error, 'CREATE_STATE_MACHINE');
    throw handleDatabaseError(error);
  }
}));

// Get state machines for sprite
router.get('/:spriteId/state-machines', asyncHandler(async (req, res) => {
  const { spriteId } = validateParams(spriteIdSchema, req.params);
  
  try {
    const spriteStateMachines = await db
      .select()
      .from(stateMachines)
      .where(eq(stateMachines.spriteId, spriteId));
    
    res.json(spriteStateMachines);
  } catch (error) {
    logError(error, 'GET_STATE_MACHINES');
    throw handleDatabaseError(error);
  }
}));

// Update state machine
router.put('/:spriteId/state-machines/:stateMachineId', asyncHandler(async (req, res) => {
  const { spriteId } = validateParams(spriteIdSchema, req.params);
  const { stateMachineId } = validateParams(stateMachineIdSchema, req.params);
  
  try {
    const updateData = validateParams(insertStateMachineSchema.partial(), req.body);
    
    const [updatedStateMachine] = await db
      .update(stateMachines)
      .set({
        ...(updateData as any),
        updatedAt: sql`NOW()`
      })
      .where(and(eq(stateMachines.id, stateMachineId), eq(stateMachines.spriteId, spriteId)))
      .returning();
    
    if (!updatedStateMachine) {
      throw new ApiError('State machine not found', 404, ErrorCode.NOT_FOUND);
    }
    
    res.json(updatedStateMachine);
  } catch (error) {
    if (error instanceof ApiError) throw error;
    logError(error, 'UPDATE_STATE_MACHINE');
    throw handleDatabaseError(error);
  }
}));

// === TIMELINE ENDPOINTS ===

// Create timeline for sprite
router.post('/:spriteId/timelines', asyncHandler(async (req, res) => {
  const { spriteId } = validateParams(spriteIdSchema, req.params);
  
  try {
    const timelineData = validateParams(insertTimelineSchema, { ...req.body, spriteId });
    
    const [newTimeline] = await db.insert(timelines).values(timelineData as any).returning();
    res.json(newTimeline);
  } catch (error) {
    if (error instanceof ApiError) throw error;
    logError(error, 'CREATE_TIMELINE');
    throw handleDatabaseError(error);
  }
}));

// Get timelines for sprite
router.get('/:spriteId/timelines', asyncHandler(async (req, res) => {
  const { spriteId } = validateParams(spriteIdSchema, req.params);
  
  try {
    const spriteTimelines = await db
      .select()
      .from(timelines)
      .where(eq(timelines.spriteId, spriteId));
    
    res.json(spriteTimelines);
  } catch (error) {
    logError(error, 'GET_TIMELINES');
    throw handleDatabaseError(error);
  }
}));

// Update timeline
router.put('/:spriteId/timelines/:timelineId', asyncHandler(async (req, res) => {
  const { spriteId } = validateParams(spriteIdSchema, req.params);
  const { timelineId } = validateParams(timelineIdSchema, req.params);
  
  try {
    const updateData = validateParams(insertTimelineSchema.partial(), req.body);
    
    const [updatedTimeline] = await db
      .update(timelines)
      .set({
        ...(updateData as any),
        updatedAt: sql`NOW()`
      })
      .where(and(eq(timelines.id, timelineId), eq(timelines.spriteId, spriteId)))
      .returning();
    
    if (!updatedTimeline) {
      throw new ApiError('Timeline not found', 404, ErrorCode.NOT_FOUND);
    }
    
    res.json(updatedTimeline);
  } catch (error) {
    if (error instanceof ApiError) throw error;
    logError(error, 'UPDATE_TIMELINE');
    throw handleDatabaseError(error);
  }
}));

// === SPRITESHEET PARSING ENDPOINTS ===

// Parse spritesheet and extract frame data
router.post('/parse-spritesheet', upload.single('spritesheet'), asyncHandler(async (req, res) => {
  if (!req.file) {
    throw new ApiError('No spritesheet file provided', 400, ErrorCode.VALIDATION_ERROR);
  }

  try {
    const { frameWidth, frameHeight, columns, rows, padding, margin } = validateParams(spritesheetParseSchema, req.body);

    // Save the spritesheet file
    const spritesDir = await ensureSpritesDir();
    const fileExtension = path.extname(req.file.originalname);
    const filename = `spritesheet_${uuidv4()}${fileExtension}`;
    const filepath = path.join(spritesDir, filename);
    await fs.writeFile(filepath, req.file.buffer);

    // Calculate frame positions
    const frames = [];
    const cols = columns || Math.floor((req.file.size / (frameWidth * frameHeight)));
    const rowCount = rows || Math.ceil(frames.length / cols);
    
    for (let row = 0; row < rowCount; row++) {
      for (let col = 0; col < cols; col++) {
        frames.push({
          x: margin + col * (frameWidth + padding),
          y: margin + row * (frameHeight + padding),
          width: frameWidth,
          height: frameHeight,
          frameIndex: row * cols + col
        });
      }
    }

    const spritesheetData = {
      imageUrl: `/sprites/${filename}`,
      frameWidth,
      frameHeight,
      columns: cols,
      rows: rowCount,
      totalFrames: frames.length,
      padding,
      margin,
      frames
    };

    res.json({
      success: true,
      spritesheetData,
      imageUrl: `/sprites/${filename}`,
      filename,
      totalFrames: frames.length
    });
  } catch (error) {
    if (error instanceof ApiError) throw error;
    logError(error, 'PARSE_SPRITESHEET');
    throw handleFileError(error);
  }
}));

// Get sprite metadata (for future use with database)
router.get('/metadata/:filename', asyncHandler(async (req, res) => {
  const { filename } = validateParams(filenameSchema, req.params);

  try {
    const spritesDir = await ensureSpritesDir();
    const filepath = path.join(spritesDir, filename);

    // Check if file exists and get stats
    try {
      const stats = await fs.stat(filepath);
      res.json({
        filename,
        url: `/sprites/${filename}`,
        size: stats.size,
        created: stats.birthtime,
        modified: stats.mtime
      });
    } catch {
      throw new ApiError('File not found', 404, ErrorCode.NOT_FOUND);
    }
  } catch (error) {
    if (error instanceof ApiError) throw error;
    logError(error, 'GET_SPRITE_METADATA');
    throw handleFileError(error);
  }
}));

export default router;<|MERGE_RESOLUTION|>--- conflicted
+++ resolved
@@ -3,41 +3,9 @@
 import path from 'path';
 import fs from 'fs/promises';
 import { v4 as uuidv4 } from 'uuid';
-<<<<<<< HEAD
-import { db } from '../db.js';
-import { 
-  sprites, 
-  animations, 
-  stateMachines, 
-  timelines,
-  insertSpriteSchema,
-  insertAnimationSchema,
-  insertStateMachineSchema,
-  insertTimelineSchema
-} from '../../shared/schema.js';
-import { eq, and, sql } from 'drizzle-orm';
-import { z } from 'zod';
-import { 
-  asyncHandler, 
-  ApiError, 
-  ErrorCode, 
-  handleDatabaseError,
-  handleFileError,
-  validateParams,
-  logError 
-} from '../utils/errorHandler';
-import { 
-  validateFileUpload, 
-  validateFilename, 
-  VALIDATION_LIMITS, 
-  ALLOWED_IMAGE_TYPES 
-} from '../utils/validation.js';
-import { authenticateToken, type AuthenticatedRequest } from '../middleware/auth';
-=======
 import { isAuthenticated } from '../replitAuth';
->>>>>>> 57ae1960
-
-const router = Router();
+
+const router = express.Router();
 
 // Apply authentication middleware to all routes
 router.use(authenticateToken);
@@ -110,34 +78,11 @@
   return spritesDir;
 };
 
-<<<<<<< HEAD
-// Upload sprite image with comprehensive validation
-router.post('/upload', upload.single('image'), asyncHandler(async (req, res) => {
-  if (!req.file) {
-    throw new ApiError('No image file provided', 400, ErrorCode.VALIDATION_ERROR);
-  }
-
-=======
 // Upload sprite image - protected by authentication
 router.post('/upload', isAuthenticated, upload.single('image'), async (req, res) => {
->>>>>>> 57ae1960
-  try {
-    // Validate file content and security
-    const fileValidation = await validateFileUpload(
-      req.file.buffer,
-      req.file.originalname,
-      VALIDATION_LIMITS.SPRITESHEET_MAX_SIZE,
-      ALLOWED_IMAGE_TYPES
-    );
-
-    if (!fileValidation.isValid) {
-      throw new ApiError(fileValidation.error || 'Invalid file', 400, ErrorCode.VALIDATION_ERROR);
-    }
-
-    // Validate and sanitize filename
-    const filenameValidation = validateFilename(req.file.originalname);
-    if (!filenameValidation.isValid) {
-      throw new ApiError(filenameValidation.error || 'Invalid filename', 400, ErrorCode.VALIDATION_ERROR);
+  try {
+    if (!req.file) {
+      return res.status(400).json({ error: 'No image file provided' });
     }
 
     const spritesDir = await ensureSpritesDir();
@@ -167,13 +112,8 @@
   }
 }));
 
-<<<<<<< HEAD
-// Get all sprite files
-router.get('/files', asyncHandler(async (req, res) => {
-=======
 // Get all sprite files - protected by authentication
 router.get('/files', isAuthenticated, async (req, res) => {
->>>>>>> 57ae1960
   try {
     const spritesDir = await ensureSpritesDir();
     const files = await fs.readdir(spritesDir);
@@ -193,11 +133,6 @@
   }
 }));
 
-<<<<<<< HEAD
-// Delete sprite file
-router.delete('/files/:filename', asyncHandler(async (req, res) => {
-  const { filename } = validateParams(filenameSchema, req.params);
-=======
 // Delete sprite file - protected by authentication
 router.delete('/files/:filename', isAuthenticated, async (req, res) => {
   try {
@@ -207,9 +142,7 @@
     if (filename.includes('..') || filename.includes('/') || filename.includes('\\')) {
       return res.status(400).json({ error: 'Invalid filename' });
     }
->>>>>>> 57ae1960
-
-  try {
+
     const spritesDir = await ensureSpritesDir();
     const filepath = path.join(spritesDir, filename);
 
@@ -225,197 +158,13 @@
     
     res.json({ success: true, message: 'File deleted successfully' });
   } catch (error) {
-    if (error instanceof ApiError) throw error;
-    logError(error, 'DELETE_SPRITE_FILE');
-    throw handleFileError(error);
-  }
-}));
-
-<<<<<<< HEAD
-// === SPRITE MANAGEMENT ENDPOINTS ===
-
-// Create a new sprite
-router.post('/', asyncHandler(async (req, res) => {
-  try {
-    const spriteData = validateParams(insertSpriteSchema, req.body);
-    const [newSprite] = await db.insert(sprites).values(spriteData as any).returning();
-    res.json(newSprite);
-  } catch (error) {
-    if (error instanceof ApiError) throw error;
-    logError(error, 'CREATE_SPRITE');
-    throw handleDatabaseError(error);
-  }
-}));
-
-// Get all sprites
-router.get('/', asyncHandler(async (req, res) => {
-=======
+    console.error('Error deleting sprite file:', error);
+    res.status(500).json({ error: 'Failed to delete sprite file' });
+  }
+});
+
 // Get sprite metadata - protected by authentication
 router.get('/metadata/:filename', isAuthenticated, async (req, res) => {
->>>>>>> 57ae1960
-  try {
-    const { category, tags } = req.query;
-    let query = db.select().from(sprites);
-    
-    // Add filters if provided
-    if (category) {
-      query = query.where(eq(sprites.category, category as string)) as any;
-    }
-    
-    const allSprites = await query;
-    
-    // Filter by tags if provided
-    let filteredSprites = allSprites;
-    if (tags) {
-      const tagArray = (tags as string).split(',');
-      filteredSprites = allSprites.filter(sprite => 
-        tagArray.some(tag => sprite.tags?.includes(tag.trim()))
-      );
-    }
-    
-    res.json(filteredSprites);
-  } catch (error) {
-    logError(error, 'GET_SPRITES');
-    throw handleDatabaseError(error);
-  }
-}));
-
-// Get sprite by ID
-router.get('/:spriteId', asyncHandler(async (req, res) => {
-  const { spriteId } = validateParams(spriteIdSchema, req.params);
-  
-  try {
-    const [sprite] = await db.select().from(sprites).where(eq(sprites.id, spriteId));
-    
-    if (!sprite) {
-      throw new ApiError('Sprite not found', 404, ErrorCode.NOT_FOUND);
-    }
-    
-    res.json(sprite);
-  } catch (error) {
-    if (error instanceof ApiError) throw error;
-    logError(error, 'GET_SPRITE');
-    throw handleDatabaseError(error);
-  }
-}));
-
-// Update sprite
-router.put('/:spriteId', asyncHandler(async (req, res) => {
-  const { spriteId } = validateParams(spriteIdSchema, req.params);
-  
-  try {
-    const updateData = validateParams(insertSpriteSchema.partial(), req.body);
-    
-    // Handle metadata separately to avoid type conflicts
-    const updatePayload: any = { ...updateData };
-    if (updateData.metadata) {
-      updatePayload.metadata = {
-        ...updateData.metadata,
-        updatedAt: new Date()
-      };
-    }
-    
-    const [updatedSprite] = await db
-      .update(sprites)
-      .set({
-        ...updatePayload,
-        updatedAt: sql`NOW()`
-      })
-      .where(eq(sprites.id, spriteId))
-      .returning();
-    
-    if (!updatedSprite) {
-      throw new ApiError('Sprite not found', 404, ErrorCode.NOT_FOUND);
-    }
-    
-    res.json(updatedSprite);
-  } catch (error) {
-    if (error instanceof ApiError) throw error;
-    logError(error, 'UPDATE_SPRITE');
-    throw handleDatabaseError(error);
-  }
-}));
-
-// Delete sprite
-router.delete('/:spriteId', asyncHandler(async (req, res) => {
-  const { spriteId } = validateParams(spriteIdSchema, req.params);
-  
-  try {
-    // Get sprite to check if image file needs deletion
-    const [sprite] = await db.select().from(sprites).where(eq(sprites.id, spriteId));
-    
-    if (!sprite) {
-      throw new ApiError('Sprite not found', 404, ErrorCode.NOT_FOUND);
-    }
-    
-    // Delete from database (cascades to animations, state machines, timelines)
-    await db.delete(sprites).where(eq(sprites.id, spriteId));
-    
-    // Optionally delete image file if it's a local file
-    if (sprite.imageUrl.startsWith('/sprites/')) {
-      try {
-        const filename = sprite.imageUrl.replace('/sprites/', '');
-        const spritesDir = await ensureSpritesDir();
-        const filepath = path.join(spritesDir, filename);
-        await fs.unlink(filepath);
-      } catch (fileError) {
-        logError(fileError, 'DELETE_SPRITE_IMAGE_FILE');
-      }
-    }
-    
-    res.json({ success: true, message: 'Sprite deleted successfully' });
-  } catch (error) {
-    if (error instanceof ApiError) throw error;
-    logError(error, 'DELETE_SPRITE');
-    throw handleDatabaseError(error);
-  }
-}));
-
-// === ANIMATION ENDPOINTS ===
-
-// Create animation for sprite
-router.post('/:spriteId/animations', asyncHandler(async (req, res) => {
-  const { spriteId } = validateParams(spriteIdSchema, req.params);
-  
-  try {
-    const animationData = validateParams(insertAnimationSchema, { ...req.body, spriteId });
-    
-    // Ensure state is a valid AnimationState
-    if (animationData.state && !['idle', 'walk', 'run', 'attack', 'hurt', 'die', 'jump', 'fall', 'custom'].includes(animationData.state)) {
-      throw new ApiError('Invalid animation state', 400, ErrorCode.VALIDATION_ERROR);
-    }
-    
-    const [newAnimation] = await db.insert(animations).values(animationData as any).returning();
-    res.json(newAnimation);
-  } catch (error) {
-    if (error instanceof ApiError) throw error;
-    logError(error, 'CREATE_ANIMATION');
-    throw handleDatabaseError(error);
-  }
-}));
-
-// Get animations for sprite
-router.get('/:spriteId/animations', asyncHandler(async (req, res) => {
-  const { spriteId } = validateParams(spriteIdSchema, req.params);
-  
-  try {
-    const spriteAnimations = await db
-      .select()
-      .from(animations)
-      .where(eq(animations.spriteId, spriteId));
-    
-    res.json(spriteAnimations);
-  } catch (error) {
-    logError(error, 'GET_ANIMATIONS');
-    throw handleDatabaseError(error);
-  }
-}));
-
-// Update animation
-router.put('/:spriteId/animations/:animationId', asyncHandler(async (req, res) => {
-  const { spriteId } = validateParams(spriteIdSchema, req.params);
-  const { animationId } = validateParams(animationIdSchema, req.params);
-  
   try {
     const updateData = validateParams(insertAnimationSchema.partial(), req.body);
     
