import { drizzle } from "drizzle-orm/neon-http";
import { neon } from "@neondatabase/serverless";
<<<<<<< HEAD
import { users, sessions, projects, tilesets, boards, physicsConfigs, materialConfigs, physicsEntities } from "../shared/schema";
import { config } from 'dotenv';
=======
import { users, projects, tilesets, tilesetPacks } from "../shared/schema";
>>>>>>> 57ae1960

// Load environment variables
config();

// Check if we should use memory storage
let db: any;

if (process.env.USE_MEMORY_STORAGE === 'true') {
  console.log('Using memory storage - database features disabled');
  // Create a mock db object for memory storage mode
  db = {
    select: () => ({ from: () => ({ where: () => ({ limit: () => Promise.resolve([]) }) }) }),
    insert: () => ({ values: () => ({ returning: () => Promise.resolve([]) }) }),
    update: () => ({ set: () => ({ where: () => Promise.resolve([]) }) }),
    delete: () => ({ where: () => Promise.resolve([]) })
  } as any;
} else {
  if (!process.env.DATABASE_URL) {
    throw new Error("DATABASE_URL is not set");
  }
  
  const sql = neon(process.env.DATABASE_URL);
  db = drizzle(sql);
}

<<<<<<< HEAD
export { db, users, sessions, projects, tilesets, boards, physicsConfigs, materialConfigs, physicsEntities };
=======
export { users, projects, tilesets, tilesetPacks };
>>>>>>> 57ae1960
<|MERGE_RESOLUTION|>--- conflicted
+++ resolved
@@ -1,11 +1,7 @@
 import { drizzle } from "drizzle-orm/neon-http";
 import { neon } from "@neondatabase/serverless";
-<<<<<<< HEAD
-import { users, sessions, projects, tilesets, boards, physicsConfigs, materialConfigs, physicsEntities } from "../shared/schema";
+import { users, sessions, projects, tilesets, tilesetPacks, boards, physicsConfigs, materialConfigs, physicsEntities } from "../shared/schema";
 import { config } from 'dotenv';
-=======
-import { users, projects, tilesets, tilesetPacks } from "../shared/schema";
->>>>>>> 57ae1960
 
 // Load environment variables
 config();
@@ -31,8 +27,4 @@
   db = drizzle(sql);
 }
 
-<<<<<<< HEAD
-export { db, users, sessions, projects, tilesets, boards, physicsConfigs, materialConfigs, physicsEntities };
-=======
-export { users, projects, tilesets, tilesetPacks };
->>>>>>> 57ae1960
+export { db, users, sessions, projects, tilesets, tilesetPacks, boards, physicsConfigs, materialConfigs, physicsEntities };