import * as Y from 'yjs';
import { Awareness } from 'y-protocols/awareness';
import { encodeAwarenessUpdate, applyAwarenessUpdate } from 'y-protocols/awareness';
import type { Shape, UserPresence } from '@shared/schema';
import { useCanvasStore } from '@/store/useCanvasStore';

interface ConnectionState {
  status: 'connecting' | 'connected' | 'disconnected' | 'reconnecting' | 'error' | 'auth_failed';
  lastConnected?: Date;
  reconnectAttempts: number;
  error?: string;
  errorCode?: string;
}

interface WebSocketMessage {
  type: 'yjs-update' | 'yjs-awareness' | 'error' | 'auth_success' | 'ping' | 'pong';
  data?: any;
  error?: string;
  code?: string;
  user?: any;
  roomId?: string;
  timestamp?: string;
}

export class CollaborationService {
  private docs: Map<string, Y.Doc> = new Map();
  private ws: WebSocket | null = null;
  private boardMaps: Map<string, {
    shapesMap: Y.Map<any>;
    tilesMap: Y.Map<any>;
    spritesMap: Y.Map<any>;
  }> = new Map();
  private awareness: Awareness;
  private roomId: string;
  private currentBoardId: string | null = null;
  private connectionState: ConnectionState = {
    status: 'disconnected',
    reconnectAttempts: 0
  };
  private reconnectTimer: NodeJS.Timeout | null = null;
  private maxReconnectAttempts = 10;
  private reconnectDelay = 1000; // Start with 1 second
  private updateQueue: Array<() => void> = [];
  private isProcessingQueue = false;
  private heartbeatTimer: NodeJS.Timeout | null = null;
  private heartbeatInterval = 60000; // 60 seconds (increased from 30 for long-running operations)
  private lastHeartbeat: number = 0;
  private authToken: string | null = null;
  private errorCallbacks: Array<(error: string, code?: string) => void> = [];
  private connectionCallbacks: Array<(state: ConnectionState) => void> = [];

  constructor(roomId: string = 'default') {
    this.roomId = roomId;
    
    // Create a shared awareness document for user presence
    const sharedDoc = new Y.Doc();
    this.awareness = new Awareness(sharedDoc);
    
    // Set up periodic awareness cleanup
    setInterval(() => {
      const statesToRemove = Array.from(this.awareness.getStates().keys()).filter(
        clientId => clientId !== this.awareness.clientID
      ).filter(clientId => {
        const state = this.awareness.getStates().get(clientId);
        return !state || (Date.now() - (state.lastSeen || 0)) > 30000; // 30 seconds
      });
      
      // Remove stale states one by one
      statesToRemove.forEach(clientId => {
        this.awareness.getStates().delete(clientId);
      });
    }, 10000); // Check every 10 seconds
  }

  connect(token?: string) {
    if (this.connectionState.status === 'connecting' || this.connectionState.status === 'connected') {
      return this;
    }

    // Store auth token
    if (token) {
      this.authToken = token;
    }

    this.updateConnectionState({
      status: 'connecting',
      error: undefined,
      errorCode: undefined
    });

    const protocol = window.location.protocol === "https:" ? "wss:" : "ws:";
    // Use current origin for WebSocket; Vite proxy will forward in dev
    const host = window.location.host;
    let wsUrl = `${protocol}//${host}/ws?room=${this.roomId}`;
    
    // Add authentication token to URL
    if (this.authToken) {
      wsUrl += `&token=${encodeURIComponent(this.authToken)}`;
    }

    try {
      this.ws = new WebSocket(wsUrl);
      this.ws.binaryType = 'arraybuffer';
    } catch (error) {
      console.error('Failed to create WebSocket connection:', error);
      this.updateConnectionState({
        status: 'error',
        error: 'Failed to create WebSocket connection',
        errorCode: 'CONNECTION_FAILED'
      });
      this.scheduleReconnect();
      return this;
    }

    this.ws.onopen = () => {
<<<<<<< HEAD
      console.log('WebSocket connected, waiting for authentication...');
      
      // Don't set as fully connected until authentication succeeds
      this.updateConnectionState({
        status: 'connecting'
      });
      
      // Start heartbeat mechanism
      this.startHeartbeat();
    };

    this.ws.onmessage = (event) => {
      try {
        if (event.data instanceof ArrayBuffer) {
          // Binary Y.js update message
          this.handleBinaryMessage(new Uint8Array(event.data));
        } else {
          // JSON message
          const message: WebSocketMessage = JSON.parse(event.data);
          this.handleJsonMessage(message);
        }
      } catch (error) {
        console.error('Error processing WebSocket message:', error);
        this.notifyError('Failed to process message', 'MESSAGE_PARSE_ERROR');
=======
      console.log('WebSocket connected');
      // Send initial state
      const stateVector = Y.encodeStateVector(this.doc);
      if (this.ws) {
        this.ws.send(stateVector);
      }
      
      // Set local user state AFTER WebSocket is connected
      const currentUser = useCanvasStore.getState().currentUser;
      if (currentUser) {
        this.awareness.setLocalState({
          user: currentUser,
        });
      }
    };

    this.ws.onmessage = (event) => {
      if (event.data instanceof ArrayBuffer) {
        const update = new Uint8Array(event.data);
        // Check if this is an awareness update (first byte is 1) or doc update (first byte is 0)
        if (update.length > 0 && update[0] === 1) {
          // This is an awareness update - strip the prefix byte
          applyAwarenessUpdate(this.awareness, update.slice(1), null);
        } else if (update.length > 0 && update[0] === 0) {
          // This is a document update - strip the prefix byte
          Y.applyUpdate(this.doc, update.slice(1));
        } else {
          // Legacy message without prefix (for backwards compatibility during initial handshake)
          Y.applyUpdate(this.doc, update);
        }
>>>>>>> 57ae1960
      }
    };

    this.ws.onerror = (error) => {
      console.error('WebSocket error:', error);
      this.updateConnectionState({
        status: 'error',
        error: 'WebSocket connection error',
        errorCode: 'CONNECTION_ERROR'
      });
      this.notifyError('WebSocket connection error', 'CONNECTION_ERROR');
    };

    this.ws.onclose = (event) => {
      console.log('WebSocket disconnected', event.code, event.reason);
      console.log('WebSocket close event details:', {
        code: event.code,
        reason: event.reason,
        wasClean: event.wasClean,
        timestamp: new Date().toISOString(),
        readyState: this.ws?.readyState,
        url: this.ws?.url
      });
      
      // Log stack trace to see what triggered the close
      if (event.code === 1001) {
        console.log('Code 1001 close - stack trace:', new Error().stack);
      }
      
      // Stop heartbeat
      this.stopHeartbeat();
      
      // Update connection state based on close code
      let shouldReconnect = true;
      let errorMessage = '';
      let errorCode = '';

      switch (event.code) {
        case 1000: // Normal closure
          shouldReconnect = false;
          this.updateConnectionState({ status: 'disconnected' });
          break;
        case 1008: // Policy violation (auth failed, rate limited, etc.)
          shouldReconnect = false;
          errorMessage = event.reason || 'Connection rejected by server';
          errorCode = 'AUTH_FAILED';
          this.updateConnectionState({
            status: 'auth_failed',
            error: errorMessage,
            errorCode
          });
          this.notifyError(errorMessage, errorCode);
          break;
        case 1011: // Server error
          errorMessage = 'Server error occurred';
          errorCode = 'SERVER_ERROR';
          this.updateConnectionState({
            status: 'error',
            error: errorMessage,
            errorCode
          });
          break;
        default:
          this.updateConnectionState({
            status: 'disconnected',
            error: event.reason || 'Connection lost',
            errorCode: 'CONNECTION_LOST'
          });
      }
      
      // Attempt reconnection if appropriate and under retry limit
      if (shouldReconnect && this.connectionState.reconnectAttempts < this.maxReconnectAttempts) {
        this.scheduleReconnect();
      } else if (this.connectionState.reconnectAttempts >= this.maxReconnectAttempts) {
        this.updateConnectionState({
          status: 'error',
          error: 'Maximum reconnection attempts exceeded',
          errorCode: 'MAX_RETRIES_EXCEEDED'
        });
        this.notifyError('Maximum reconnection attempts exceeded', 'MAX_RETRIES_EXCEEDED');
      }
    };

<<<<<<< HEAD
    // Enhanced Y.js update handling with batching for all boards
    this.docs.forEach((doc, boardId) => {
      doc.on('update', (update: Uint8Array, origin: any) => {
        if (origin !== 'remote' && this.ws && this.ws.readyState === WebSocket.OPEN) {
          // Send board-specific update with board ID
          const message = JSON.stringify({ boardId, update: Array.from(update) });
          this.ws.send(message);
        } else if (origin !== 'remote') {
          // Queue update if not connected
          this.queueUpdate(() => {
            if (this.ws && this.ws.readyState === WebSocket.OPEN) {
              const message = JSON.stringify({ boardId, update: Array.from(update) });
              this.ws.send(message);
            }
          });
        }
      });
    });

    // Set local user state with enhanced presence
    const currentUser = useCanvasStore.getState().currentUser;
    if (currentUser) {
      this.awareness.setLocalState({
        user: {
          ...currentUser,
          lastSeen: Date.now(),
          cursor: { x: 0, y: 0 },
          selection: [],
          tool: 'select'
        },
      });
    }
=======
    // Send document updates to the server
    this.doc.on('update', (update: Uint8Array) => {
      if (this.ws && this.ws.readyState === WebSocket.OPEN) {
        // Prepend 0 to indicate this is a document update
        const message = new Uint8Array(update.length + 1);
        message[0] = 0;
        message.set(update, 1);
        this.ws.send(message);
      }
    });

    // Send awareness updates to the server
    this.awareness.on('update', ({ added, updated, removed }: any) => {
      if (this.ws && this.ws.readyState === WebSocket.OPEN) {
        const changedClients = added.concat(updated).concat(removed);
        const update = encodeAwarenessUpdate(this.awareness, changedClients);
        // Prepend 1 to indicate this is an awareness update
        const message = new Uint8Array(update.length + 1);
        message[0] = 1;
        message.set(update, 1);
        this.ws.send(message);
      }
    });
>>>>>>> 57ae1960

    // Enhanced awareness change handling
    this.awareness.on('change', () => {
      const states = this.awareness.getStates();
      const users = new Map<string, UserPresence>();

      states.forEach((state: any, clientId: number) => {
        if (state.user && clientId !== this.awareness.clientID) {
          // Add timestamp for presence tracking
          state.user.lastSeen = Date.now();
          users.set(state.user.id, state.user);
        }
      });

      useCanvasStore.setState({ users });
    });

    // Enhanced change observers with conflict resolution
    this.setupChangeObservers();

    return this;
  }

  // Board management methods
  switchToBoard(boardId: string) {
    this.currentBoardId = boardId;
    
    // Create document and maps for this board if they don't exist
    if (!this.docs.has(boardId)) {
      this.createBoardDocument(boardId);
    }
    
    // Setup observers for the new board
    this.setupBoardObservers(boardId);
    
    // Sync from local state if maps are empty
    const boardMaps = this.boardMaps.get(boardId);
    if (boardMaps && 
        boardMaps.shapesMap.size === 0 && 
        boardMaps.tilesMap.size === 0 && 
        boardMaps.spritesMap.size === 0) {
      this.syncFromLocal();
    }
  }

  private createBoardDocument(boardId: string) {
    const doc = new Y.Doc();
    this.docs.set(boardId, doc);
    
    // Create maps for this board
    const shapesMap = doc.getMap('shapes');
    const tilesMap = doc.getMap('tiles');
    const spritesMap = doc.getMap('sprites');
    
    this.boardMaps.set(boardId, {
      shapesMap,
      tilesMap,
      spritesMap,
    });
    
    // Setup update handler for this document
    doc.on('update', (update: Uint8Array, origin: any) => {
      if (origin !== 'remote' && this.ws && this.ws.readyState === WebSocket.OPEN) {
        const message = JSON.stringify({ boardId, update: Array.from(update) });
        this.ws.send(message);
      } else if (origin !== 'remote') {
        this.queueUpdate(() => {
          if (this.ws && this.ws.readyState === WebSocket.OPEN) {
            const message = JSON.stringify({ boardId, update: Array.from(update) });
            this.ws.send(message);
          }
        });
      }
    });
  }

  private setupBoardObservers(boardId: string) {
    const boardMaps = this.boardMaps.get(boardId);
    if (!boardMaps) return;

    // Only setup observers for the current board to avoid conflicts
    if (boardId !== this.currentBoardId) return;

    // Shapes observer
    boardMaps.shapesMap.observe((event) => {
      if (event.transaction.origin !== 'local') {
        const shapes = Array.from(boardMaps.shapesMap.values());
        useCanvasStore.setState({ shapes });
      }
    });

    // Tiles observer
    boardMaps.tilesMap.observe((event) => {
      if (event.transaction.origin !== 'local') {
        const tiles = Array.from(boardMaps.tilesMap.values());
        useCanvasStore.setState({ tiles });
      }
    });

    // Sprites observer
    boardMaps.spritesMap.observe((event) => {
      if (event.transaction.origin !== 'local') {
        const sprites = Array.from(boardMaps.spritesMap.values());
        useCanvasStore.setState({ sprites });
      }
    });
  }

  private scheduleReconnect() {
    if (this.reconnectTimer) {
      clearTimeout(this.reconnectTimer);
    }

    this.updateConnectionState({
      status: 'reconnecting',
      reconnectAttempts: this.connectionState.reconnectAttempts + 1
    });

    // Exponential backoff with jitter - increased delays for stability
    const delay = Math.min(
      this.reconnectDelay * Math.pow(2, this.connectionState.reconnectAttempts - 1) * 2, // Double the delay
      60000 // Max 60 seconds instead of 30
    ) + Math.random() * 2000; // Increased jitter

    console.log(`Scheduling reconnect attempt ${this.connectionState.reconnectAttempts} in ${Math.round(delay)}ms`);

    this.reconnectTimer = setTimeout(() => {
      this.reconnectTimer = null;
      this.connect();
    }, delay);
  }

  private queueUpdate(updateFn: () => void) {
    this.updateQueue.push(updateFn);
  }

  private async processUpdateQueue() {
    if (this.isProcessingQueue || this.updateQueue.length === 0) return;
    
    this.isProcessingQueue = true;
    
    while (this.updateQueue.length > 0) {
      const updateFn = this.updateQueue.shift();
      if (updateFn) {
        try {
          updateFn();
        } catch (error) {
          console.error('Error processing queued update:', error);
        }
      }
      // Small delay to prevent overwhelming
      await new Promise(resolve => setTimeout(resolve, 10));
    }
    
    this.isProcessingQueue = false;
  }

  private setupChangeObservers() {
    // This method is now handled by setupBoardObservers for each board
    // Keep for backward compatibility but observers are set up per board
  }

  disconnect() {
    console.log('CollaborationService: Explicit disconnect called');
    
    // Stop heartbeat
    this.stopHeartbeat();
    
    if (this.reconnectTimer) {
      clearTimeout(this.reconnectTimer);
      this.reconnectTimer = null;
    }
    
    if (this.ws) {
      console.log('CollaborationService: Closing WebSocket with code 1000');
      this.ws.close(1000, 'Client disconnect');
      this.ws = null;
    }
    
    this.updateConnectionState({
      status: 'disconnected',
      reconnectAttempts: 0,
      error: undefined,
      errorCode: undefined
    });
  }

  syncFromLocal() {
    if (!this.currentBoardId) return;
    
    const state = useCanvasStore.getState();
    const boardMaps = this.boardMaps.get(this.currentBoardId);
    const doc = this.docs.get(this.currentBoardId);
    
    if (!boardMaps || !doc) return;
    
    // Sync shapes using Map for better conflict resolution
    doc.transact(() => {
      boardMaps.shapesMap.clear();
      state.shapes.forEach((shape, index) => {
        boardMaps.shapesMap.set(shape.id || `shape-${index}`, shape);
      });
    }, 'local');

    // Sync tiles
    doc.transact(() => {
      boardMaps.tilesMap.clear();
      state.tiles.forEach((tile, index) => {
        const tileId = `${tile.x}-${tile.y}-${tile.layer || 0}-${tile.tilesetId}`;
        boardMaps.tilesMap.set(tileId, tile);
      });
    }, 'local');

    // Sync sprites
    doc.transact(() => {
      boardMaps.spritesMap.clear();
      state.sprites.forEach((sprite, index) => {
        boardMaps.spritesMap.set(sprite.id || `sprite-${index}`, sprite);
      });
    }, 'local');
  }

  // Enhanced shape operations with ID-based updates
  updateShape(shapeId: string, shape: Shape) {
    if (!this.currentBoardId) return;
    
    const boardMaps = this.boardMaps.get(this.currentBoardId);
    const doc = this.docs.get(this.currentBoardId);
    
    if (!boardMaps || !doc) return;
    
    doc.transact(() => {
      boardMaps.shapesMap.set(shapeId, { ...shape, id: shapeId });
    }, 'local');
  }

  addShape(shape: Shape) {
    if (!this.currentBoardId) return '';
    
    const boardMaps = this.boardMaps.get(this.currentBoardId);
    const doc = this.docs.get(this.currentBoardId);
    
    if (!boardMaps || !doc) return '';
    
    const shapeId = shape.id || `shape-${Date.now()}-${Math.random()}`;
    doc.transact(() => {
      boardMaps.shapesMap.set(shapeId, { ...shape, id: shapeId });
    }, 'local');
    return shapeId;
  }

  deleteShape(shapeId: string) {
    if (!this.currentBoardId) return;
    
    const boardMaps = this.boardMaps.get(this.currentBoardId);
    const doc = this.docs.get(this.currentBoardId);
    
    if (!boardMaps || !doc) return;
    
    doc.transact(() => {
      boardMaps.shapesMap.delete(shapeId);
    }, 'local');
  }

  // Enhanced tile operations
  addTile(tile: any) {
    if (!this.currentBoardId) return;
    
    const boardMaps = this.boardMaps.get(this.currentBoardId);
    const doc = this.docs.get(this.currentBoardId);
    
    if (!boardMaps || !doc) return;
    
    const tileId = `${tile.x}-${tile.y}-${tile.layer || 0}-${tile.tilesetId}`;
    doc.transact(() => {
      boardMaps.tilesMap.set(tileId, tile);
    }, 'local');
  }

  updateTile(tileId: string, tile: any) {
    if (!this.currentBoardId) return;
    
    const boardMaps = this.boardMaps.get(this.currentBoardId);
    const doc = this.docs.get(this.currentBoardId);
    
    if (!boardMaps || !doc) return;
    
    doc.transact(() => {
      boardMaps.tilesMap.set(tileId, tile);
    }, 'local');
  }

  deleteTile(tileId: string) {
    if (!this.currentBoardId) return;
    
    const boardMaps = this.boardMaps.get(this.currentBoardId);
    const doc = this.docs.get(this.currentBoardId);
    
    if (!boardMaps || !doc) return;
    
    doc.transact(() => {
      boardMaps.tilesMap.delete(tileId);
    }, 'local');
  }

  // Enhanced sprite operations
  addSprite(sprite: any) {
    if (!this.currentBoardId) return '';
    
    const boardMaps = this.boardMaps.get(this.currentBoardId);
    const doc = this.docs.get(this.currentBoardId);
    
    if (!boardMaps || !doc) return '';
    
    const spriteId = sprite.id || `sprite-${Date.now()}-${Math.random()}`;
    doc.transact(() => {
      boardMaps.spritesMap.set(spriteId, { ...sprite, id: spriteId });
    }, 'local');
    return spriteId;
  }

  updateSprite(spriteId: string, sprite: any) {
    if (!this.currentBoardId) return;
    
    const boardMaps = this.boardMaps.get(this.currentBoardId);
    const doc = this.docs.get(this.currentBoardId);
    
    if (!boardMaps || !doc) return;
    
    doc.transact(() => {
      boardMaps.spritesMap.set(spriteId, { ...sprite, id: spriteId });
    }, 'local');
  }

  deleteSprite(spriteId: string) {
    if (!this.currentBoardId) return;
    
    const boardMaps = this.boardMaps.get(this.currentBoardId);
    const doc = this.docs.get(this.currentBoardId);
    
    if (!boardMaps || !doc) return;
    
    doc.transact(() => {
      boardMaps.spritesMap.delete(spriteId);
    }, 'local');
  }

  updateUserPresence(updates: Partial<UserPresence>) {
    if (this.awareness) {
      const currentState = this.awareness.getLocalState();
      const updatedUser = {
        ...currentState?.user,
        ...updates,
      };
      this.awareness.setLocalState({
<<<<<<< HEAD
        ...currentState,
        user: {
          ...currentState?.user,
          ...updates,
          lastSeen: Date.now(),
        },
=======
        user: updatedUser,
>>>>>>> 57ae1960
      });
    }
  }

  getConnectionState(): ConnectionState {
    return { ...this.connectionState };
  }

  // Error handling and callback methods
  onError(callback: (error: string, code?: string) => void): void {
    this.errorCallbacks.push(callback);
  }

  onConnectionStateChange(callback: (state: ConnectionState) => void): void {
    this.connectionCallbacks.push(callback);
  }

  removeErrorCallback(callback: (error: string, code?: string) => void): void {
    const index = this.errorCallbacks.indexOf(callback);
    if (index > -1) {
      this.errorCallbacks.splice(index, 1);
    }
  }

  removeConnectionCallback(callback: (state: ConnectionState) => void): void {
    const index = this.connectionCallbacks.indexOf(callback);
    if (index > -1) {
      this.connectionCallbacks.splice(index, 1);
    }
  }

  private notifyError(error: string, code?: string): void {
    this.errorCallbacks.forEach(callback => {
      try {
        callback(error, code);
      } catch (err) {
        console.error('Error in error callback:', err);
      }
    });
  }

  private updateConnectionState(updates: Partial<ConnectionState>): void {
    this.connectionState = { ...this.connectionState, ...updates };
    this.connectionCallbacks.forEach(callback => {
      try {
        callback(this.connectionState);
      } catch (err) {
        console.error('Error in connection state callback:', err);
      }
    });
  }

  // Message handling methods
  private handleJsonMessage(message: WebSocketMessage): void {
    switch (message.type) {
      case 'auth_success':
        this.handleAuthSuccess(message);
        break;
      case 'error':
        this.handleErrorMessage(message);
        break;
      case 'ping':
        this.handlePing();
        break;
      case 'pong':
        this.handlePong();
        break;
      case 'yjs-update':
        if (message.data) {
          this.handleBinaryMessage(new Uint8Array(message.data));
        }
        break;
      case 'yjs-awareness':
        if (message.data) {
          this.handleAwarenessUpdate(new Uint8Array(message.data));
        }
        break;
      default:
        console.warn('Unknown message type:', message.type);
    }
  }

  private handleBinaryMessage(update: Uint8Array): void {
    if (this.currentBoardId) {
      const doc = this.docs.get(this.currentBoardId);
      if (doc) {
        try {
          Y.applyUpdate(doc, update, 'remote');
        } catch (error) {
          console.error('Error applying Y.js update:', error);
          this.notifyError('Failed to apply collaborative update', 'YJS_UPDATE_ERROR');
        }
      }
    }
  }

  private handleAwarenessUpdate(update: Uint8Array): void {
    try {
      // Apply awareness update
      // Note: This would need proper awareness protocol implementation
      console.log('Received awareness update');
    } catch (error) {
      console.error('Error applying awareness update:', error);
    }
  }

  private handleAuthSuccess(message: WebSocketMessage): void {
    console.log('WebSocket authentication successful');
    
    this.updateConnectionState({
      status: 'connected',
      lastConnected: new Date(),
      reconnectAttempts: 0,
      error: undefined,
      errorCode: undefined
    });

    // Clear reconnect timer
    if (this.reconnectTimer) {
      clearTimeout(this.reconnectTimer);
      this.reconnectTimer = null;
    }

    // Send initial state vector for synchronization for current board
    if (this.currentBoardId) {
      const doc = this.docs.get(this.currentBoardId);
      if (doc) {
        try {
          const stateVector = Y.encodeStateVector(doc);
          if (this.ws && this.ws.readyState === WebSocket.OPEN) {
            const syncMessage = JSON.stringify({ 
              type: 'yjs-sync',
              boardId: this.currentBoardId, 
              stateVector: Array.from(stateVector) 
            });
            this.ws.send(syncMessage);
          }
        } catch (error) {
          console.error('Error sending initial sync:', error);
        }
      }
    }

    // Process any queued updates
    this.processUpdateQueue();
  }

  private handleErrorMessage(message: WebSocketMessage): void {
    const error = message.error || 'Unknown server error';
    const code = message.code || 'UNKNOWN_ERROR';
    
    console.error('Server error:', error, code);
    
    this.updateConnectionState({
      status: 'error',
      error,
      errorCode: code
    });

    this.notifyError(error, code);

    // Handle specific error codes
    switch (code) {
      case 'AUTH_FAILED':
      case 'NO_TOKEN':
      case 'INVALID_TOKEN':
      case 'TOKEN_EXPIRED':
        this.updateConnectionState({ status: 'auth_failed' });
        break;
      case 'RATE_LIMIT_EXCEEDED':
      case 'MESSAGE_RATE_LIMIT':
        // Don't reconnect immediately for rate limits
        break;
      default:
        // For other errors, attempt reconnection
        if (this.connectionState.reconnectAttempts < this.maxReconnectAttempts) {
          this.scheduleReconnect();
        }
    }
  }

  private handlePing(): void {
    if (this.ws && this.ws.readyState === WebSocket.OPEN) {
      try {
        const pongMessage = JSON.stringify({
          type: 'pong',
          timestamp: Date.now()
        });
        this.ws.send(pongMessage);
      } catch (error) {
        console.error('Error sending pong:', error);
      }
    }
  }

  private handlePong(): void {
    this.lastHeartbeat = Date.now();
  }

  // Heartbeat mechanism
  private startHeartbeat(): void {
    this.lastHeartbeat = Date.now();
    
    this.heartbeatTimer = setInterval(() => {
      if (this.ws && this.ws.readyState === WebSocket.OPEN) {
        const now = Date.now();
        
        // Check if we've missed too many heartbeats (increased tolerance to 5x for long operations like AI chat)
        if (now - this.lastHeartbeat > this.heartbeatInterval * 5) {
          console.warn('Heartbeat timeout, closing connection');
          this.ws.close(1000, 'Heartbeat timeout');
          return;
        }

        // Send ping
        try {
          const pingMessage = JSON.stringify({
            type: 'ping',
            timestamp: now
          });
          this.ws.send(pingMessage);
        } catch (error) {
          console.error('Error sending heartbeat ping:', error);
        }
      }
    }, this.heartbeatInterval);
  }

  private stopHeartbeat(): void {
    if (this.heartbeatTimer) {
      clearInterval(this.heartbeatTimer);
      this.heartbeatTimer = null;
    }
  }

  // Update queue processing (enhanced version)
  private processUpdateQueueEnhanced(): void {
    // Process any queued updates that were waiting for connection
    // This would be implemented based on your specific queuing needs
    console.log('Processing update queue...');
  }

  // Enhanced error recovery methods
  retryConnection(): void {
    if (this.connectionState.status === 'error' || this.connectionState.status === 'disconnected') {
      console.log('Manually retrying connection...');
      this.updateConnectionState({ 
        reconnectAttempts: 0,
        error: undefined,
        errorCode: undefined
      });
      
      if (this.currentBoardId && this.authToken) {
        this.connect(this.authToken);
      }
    }
  }

  clearError(): void {
    this.updateConnectionState({
      error: undefined,
      errorCode: undefined,
      status: this.ws && this.ws.readyState === WebSocket.OPEN ? 'connected' : 'disconnected'
    });
  }

  // Connection health check
  isHealthy(): boolean {
    if (!this.ws || this.ws.readyState !== WebSocket.OPEN) {
      return false;
    }

    if (this.connectionState.status === 'error' || this.connectionState.status === 'auth_failed') {
      return false;
    }

    // Check heartbeat health
    const now = Date.now();
    if (this.lastHeartbeat && now - this.lastHeartbeat > this.heartbeatInterval * 5) {
      return false;
    }

    return true;
  }

  // Get connection metrics
  getConnectionMetrics() {
    return {
      status: this.connectionState.status,
      reconnectAttempts: this.connectionState.reconnectAttempts,
      lastConnected: this.connectionState.lastConnected,
      lastHeartbeat: this.lastHeartbeat,
      isHealthy: this.isHealthy(),
      hasError: !!this.connectionState.error,
      errorCode: this.connectionState.errorCode
    };
  }

  // Batch operations for performance
  batchUpdate(operations: Array<() => void>) {
    if (!this.currentBoardId) return;
    
    const doc = this.docs.get(this.currentBoardId);
    if (!doc) return;
    
    doc.transact(() => {
      operations.forEach(op => op());
    }, 'local');
  }

  // Get current board ID
  getCurrentBoardId(): string | null {
    return this.currentBoardId;
  }
}

let collaborationServices: Map<string, CollaborationService> = new Map();

export function getCollaborationService(roomId: string = 'default'): CollaborationService {
  if (!collaborationServices.has(roomId)) {
    collaborationServices.set(roomId, new CollaborationService(roomId));
  }
  return collaborationServices.get(roomId)!;
}<|MERGE_RESOLUTION|>--- conflicted
+++ resolved
@@ -113,32 +113,6 @@
     }
 
     this.ws.onopen = () => {
-<<<<<<< HEAD
-      console.log('WebSocket connected, waiting for authentication...');
-      
-      // Don't set as fully connected until authentication succeeds
-      this.updateConnectionState({
-        status: 'connecting'
-      });
-      
-      // Start heartbeat mechanism
-      this.startHeartbeat();
-    };
-
-    this.ws.onmessage = (event) => {
-      try {
-        if (event.data instanceof ArrayBuffer) {
-          // Binary Y.js update message
-          this.handleBinaryMessage(new Uint8Array(event.data));
-        } else {
-          // JSON message
-          const message: WebSocketMessage = JSON.parse(event.data);
-          this.handleJsonMessage(message);
-        }
-      } catch (error) {
-        console.error('Error processing WebSocket message:', error);
-        this.notifyError('Failed to process message', 'MESSAGE_PARSE_ERROR');
-=======
       console.log('WebSocket connected');
       // Send initial state
       const stateVector = Y.encodeStateVector(this.doc);
@@ -169,7 +143,6 @@
           // Legacy message without prefix (for backwards compatibility during initial handshake)
           Y.applyUpdate(this.doc, update);
         }
->>>>>>> 57ae1960
       }
     };
 
@@ -183,110 +156,10 @@
       this.notifyError('WebSocket connection error', 'CONNECTION_ERROR');
     };
 
-    this.ws.onclose = (event) => {
-      console.log('WebSocket disconnected', event.code, event.reason);
-      console.log('WebSocket close event details:', {
-        code: event.code,
-        reason: event.reason,
-        wasClean: event.wasClean,
-        timestamp: new Date().toISOString(),
-        readyState: this.ws?.readyState,
-        url: this.ws?.url
-      });
-      
-      // Log stack trace to see what triggered the close
-      if (event.code === 1001) {
-        console.log('Code 1001 close - stack trace:', new Error().stack);
-      }
-      
-      // Stop heartbeat
-      this.stopHeartbeat();
-      
-      // Update connection state based on close code
-      let shouldReconnect = true;
-      let errorMessage = '';
-      let errorCode = '';
-
-      switch (event.code) {
-        case 1000: // Normal closure
-          shouldReconnect = false;
-          this.updateConnectionState({ status: 'disconnected' });
-          break;
-        case 1008: // Policy violation (auth failed, rate limited, etc.)
-          shouldReconnect = false;
-          errorMessage = event.reason || 'Connection rejected by server';
-          errorCode = 'AUTH_FAILED';
-          this.updateConnectionState({
-            status: 'auth_failed',
-            error: errorMessage,
-            errorCode
-          });
-          this.notifyError(errorMessage, errorCode);
-          break;
-        case 1011: // Server error
-          errorMessage = 'Server error occurred';
-          errorCode = 'SERVER_ERROR';
-          this.updateConnectionState({
-            status: 'error',
-            error: errorMessage,
-            errorCode
-          });
-          break;
-        default:
-          this.updateConnectionState({
-            status: 'disconnected',
-            error: event.reason || 'Connection lost',
-            errorCode: 'CONNECTION_LOST'
-          });
-      }
-      
-      // Attempt reconnection if appropriate and under retry limit
-      if (shouldReconnect && this.connectionState.reconnectAttempts < this.maxReconnectAttempts) {
-        this.scheduleReconnect();
-      } else if (this.connectionState.reconnectAttempts >= this.maxReconnectAttempts) {
-        this.updateConnectionState({
-          status: 'error',
-          error: 'Maximum reconnection attempts exceeded',
-          errorCode: 'MAX_RETRIES_EXCEEDED'
-        });
-        this.notifyError('Maximum reconnection attempts exceeded', 'MAX_RETRIES_EXCEEDED');
-      }
+    this.ws.onclose = () => {
+      console.log('WebSocket disconnected');
     };
 
-<<<<<<< HEAD
-    // Enhanced Y.js update handling with batching for all boards
-    this.docs.forEach((doc, boardId) => {
-      doc.on('update', (update: Uint8Array, origin: any) => {
-        if (origin !== 'remote' && this.ws && this.ws.readyState === WebSocket.OPEN) {
-          // Send board-specific update with board ID
-          const message = JSON.stringify({ boardId, update: Array.from(update) });
-          this.ws.send(message);
-        } else if (origin !== 'remote') {
-          // Queue update if not connected
-          this.queueUpdate(() => {
-            if (this.ws && this.ws.readyState === WebSocket.OPEN) {
-              const message = JSON.stringify({ boardId, update: Array.from(update) });
-              this.ws.send(message);
-            }
-          });
-        }
-      });
-    });
-
-    // Set local user state with enhanced presence
-    const currentUser = useCanvasStore.getState().currentUser;
-    if (currentUser) {
-      this.awareness.setLocalState({
-        user: {
-          ...currentUser,
-          lastSeen: Date.now(),
-          cursor: { x: 0, y: 0 },
-          selection: [],
-          tool: 'select'
-        },
-      });
-    }
-=======
     // Send document updates to the server
     this.doc.on('update', (update: Uint8Array) => {
       if (this.ws && this.ws.readyState === WebSocket.OPEN) {
@@ -310,7 +183,6 @@
         this.ws.send(message);
       }
     });
->>>>>>> 57ae1960
 
     // Enhanced awareness change handling
     this.awareness.on('change', () => {
@@ -666,16 +538,7 @@
         ...updates,
       };
       this.awareness.setLocalState({
-<<<<<<< HEAD
-        ...currentState,
-        user: {
-          ...currentState?.user,
-          ...updates,
-          lastSeen: Date.now(),
-        },
-=======
         user: updatedUser,
->>>>>>> 57ae1960
       });
     }
   }
