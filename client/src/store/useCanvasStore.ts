import { create } from 'zustand';
import type { 
  Shape, 
  ToolType, 
  CanvasState, 
  UserPresence, 
  Tile, 
  Tileset, 
  SpriteInstance, 
  SpriteDefinition, 
  AnimationState, 
  BoardData, 
  BoardType, 
  PhysicsConfig,
  Timeline,
  TimelineTrack,
  TimelineKeyframe,
  StateMachine,
  AdvancedAnimation,
  SpritesheetData,
  GodotProject,
  GodotLayer
} from '@shared/schema';
import type { GodotProjectConfig } from '@/types/godot';
import { v4 as uuidv4 } from 'uuid';
import { initializeDemoSprites } from '@/utils/demoSprites';

<<<<<<< HEAD
// Debounce utility for frequent history updates
let historyDebounceTimer: NodeJS.Timeout | null = null;
=======
type HistoryEntry = CanvasState & { tiles: Tile[] };

type HistorySource = {
  shapes: Shape[];
  sprites: SpriteInstance[];
  selectedIds: string[];
  tool: ToolType;
  zoom: number;
  pan: { x: number; y: number };
  gridSize: number;
  gridVisible: boolean;
  snapToGrid: boolean;
  tiles: Tile[];
};

const createHistorySnapshot = (state: HistorySource): HistoryEntry =>
  structuredClone({
    shapes: state.shapes,
    sprites: state.sprites,
    selectedIds: state.selectedIds,
    tool: state.tool,
    zoom: state.zoom,
    pan: state.pan,
    gridSize: state.gridSize,
    gridVisible: state.gridVisible,
    snapToGrid: state.snapToGrid,
    tiles: state.tiles,
  });

const applyHistorySnapshot = (snapshot: HistoryEntry) => ({
  shapes: structuredClone(snapshot.shapes),
  sprites: structuredClone(snapshot.sprites),
  selectedIds: [...snapshot.selectedIds],
  tool: snapshot.tool,
  zoom: snapshot.zoom,
  pan: { ...snapshot.pan },
  gridSize: snapshot.gridSize,
  gridVisible: snapshot.gridVisible,
  snapToGrid: snapshot.snapToGrid,
  tiles: structuredClone(snapshot.tiles),
});
>>>>>>> 57ae1960

interface CanvasStore extends CanvasState {
  // Actions
  setTool: (tool: ToolType) => void;
  setZoom: (zoom: number) => void;
  setPan: (pan: { x: number; y: number }) => void;
  zoomToCenter: (newZoom: number, viewportWidth: number, viewportHeight: number) => void;
  setGridVisible: (visible: boolean) => void;
  setSnapToGrid: (snap: boolean) => void;
  setGridSize: (size: number) => void;

  // Shape management
  addShape: (shape: Shape) => void;
  updateShape: (id: string, updates: Partial<Shape>, options?: { recordHistory?: boolean }) => void;
  deleteShapes: (ids: string[]) => void;
  removeShape: (id: string) => void;
  clearShapes: () => void;
  clearCanvas: () => void;
  setSelectedIds: (ids: string[]) => void;
  selectShape: (id: string, multi?: boolean) => void;
  clearSelection: () => void;
<<<<<<< HEAD
  selectMultipleShapes: (ids: string[]) => void;
  selectShapesInArea: (x1: number, y1: number, x2: number, y2: number) => void;
  transformSelectedShapes: (updates: { x?: number; y?: number; scaleX?: number; scaleY?: number; rotation?: number }) => void;
  
  // History management
  history: CanvasState[];
=======
  groupSelectedShapes: () => void;
  ungroupSelectedShapes: () => void;

  // History
  history: HistoryEntry[];
>>>>>>> 57ae1960
  historyIndex: number;
  pushHistory: (actionDescription?: string) => void;
  pushHistoryDebounced: (actionDescription?: string, delay?: number) => void;
  undo: () => void;
  redo: () => void;
  
  // Collaboration
  users: Map<string, UserPresence>;
  currentUser: UserPresence | null;
  setCurrentUser: (user: UserPresence) => void;
  updateUser: (id: string, updates: Partial<UserPresence>) => void;
  removeUser: (id: string) => void;
  
  // Tiles
  tiles: Tile[];
  addTile: (tile: Tile) => void;
  addTiles: (tiles: Tile[]) => void;
  removeTile: (x: number, y: number, layer?: 'terrain' | 'props') => void;
  clearTiles: () => void;
  
  // Tilesets
  tilesets: Tileset[];
  selectedTileset: Tileset | null;
  selectedTileIndex: number;
  brushSize: { width: number; height: number };
  setTilesets: (tilesets: Tileset[]) => void;
  setSelectedTileset: (tileset: Tileset | null) => void;
  setSelectedTileIndex: (index: number) => void;
  setBrushSize: (size: { width: number; height: number }) => void;
  
  // Enhanced autotiling status
  enhancedAutotilingEnabled: boolean;
  setEnhancedAutotiling: (enabled: boolean) => void;
  
  // Sprites
  sprites: SpriteInstance[];
  spriteDefinitions: SpriteDefinition[];
  selectedSpriteId: string | null;
  selectedSpriteDefId: string | null;
  animationPreview: boolean;
  addSprite: (sprite: SpriteInstance) => void;
  updateSprite: (id: string, updates: Partial<SpriteInstance>, options?: { recordHistory?: boolean }) => void;
  deleteSprite: (id: string) => void;
  selectSprite: (id: string) => void;
  setSpriteDefinitions: (defs: SpriteDefinition[]) => void;
  setSelectedSpriteDef: (id: string | null) => void;
  setAnimationPreview: (preview: boolean) => void;

  // Advanced Animation System
  timelines: Timeline[];
  stateMachines: StateMachine[];
  advancedAnimations: AdvancedAnimation[];
  spritesheetData: SpritesheetData[];
  currentTimeline: Timeline | null;
  currentStateMachine: StateMachine | null;
  timelinePlayback: {
    isPlaying: boolean;
    currentTime: number;
    duration: number;
    loop: boolean;
  };
  
  // Timeline actions
  addTimeline: (timeline: Timeline) => void;
  updateTimeline: (id: string, updates: Partial<Timeline>) => void;
  deleteTimeline: (id: string) => void;
  setCurrentTimeline: (timeline: Timeline | null) => void;
  addTimelineTrack: (timelineId: string, track: TimelineTrack) => void;
  updateTimelineTrack: (timelineId: string, trackId: string, updates: Partial<TimelineTrack>) => void;
  deleteTimelineTrack: (timelineId: string, trackId: string) => void;
  addKeyframe: (timelineId: string, trackId: string, keyframe: TimelineKeyframe) => void;
  updateKeyframe: (timelineId: string, trackId: string, keyframeId: string, updates: Partial<TimelineKeyframe>) => void;
  deleteKeyframe: (timelineId: string, trackId: string, keyframeId: string) => void;
  
  // State Machine actions
  addStateMachine: (stateMachine: StateMachine) => void;
  updateStateMachine: (id: string, updates: Partial<StateMachine>) => void;
  deleteStateMachine: (id: string) => void;
  setCurrentStateMachine: (stateMachine: StateMachine | null) => void;
  
  // Advanced Animation actions
  addAdvancedAnimation: (animation: AdvancedAnimation) => void;
  updateAdvancedAnimation: (id: string, updates: Partial<AdvancedAnimation>) => void;
  deleteAdvancedAnimation: (id: string) => void;
  
  // Spritesheet actions
  addSpritesheetData: (data: SpritesheetData) => void;
  updateSpritesheetData: (id: string, updates: Partial<SpritesheetData>) => void;
  deleteSpritesheetData: (id: string) => void;
  
  // Playback controls
  playTimeline: () => void;
  pauseTimeline: () => void;
  stopTimeline: () => void;
  seekTimeline: (time: number) => void;
  setTimelineLoop: (loop: boolean) => void;
  
  // Project
  currentProjectId: string | null;
  currentProjectName: string;
  setCurrentProject: (id: string | null, name: string) => void;
  
  // Multi-board support
  boards: BoardData[];
  currentBoardId: string | null;
  currentBoardName: string;
  setBoards: (boards: BoardData[]) => void;
  addBoard: (board: BoardData) => void;
  updateBoard: (boardId: string, updates: Partial<BoardData>) => void;
  deleteBoard: (boardId: string) => void;
  setCurrentBoard: (boardId: string | null, boardName?: string) => void;
  createNewBoard: (name: string, type: BoardType, physics?: PhysicsConfig) => BoardData;
  switchToBoard: (boardId: string) => void;
  
  // Godot integration state
  useGodotRendering: boolean;
  godotProjectConfig: GodotProjectConfig | null;
  setUseGodotRendering: (enabled: boolean) => void;
  setGodotProjectConfig: (config: GodotProjectConfig | null) => void;
}

const initialState: CanvasState = {
  shapes: [],
  sprites: [],
  selectedIds: [],
  tool: 'select',
  zoom: 1,
  pan: { x: 0, y: 0 },
  gridSize: 16,
  gridVisible: true,
  snapToGrid: false,
};

const initialHistoryEntry = createHistorySnapshot({
  ...initialState,
  tiles: [],
});

export const useCanvasStore = create<CanvasStore>((set, get) => ({
  ...initialState,
  history: [initialHistoryEntry],
  historyIndex: 0,
  users: new Map(),
  currentUser: null,
  tiles: [],
  tilesets: [],
  selectedTileset: null,
  selectedTileIndex: 0,
  brushSize: { width: 1, height: 1 },
  currentProjectId: null,
  currentProjectName: 'Untitled Project',
  
  // Multi-board state
  boards: [],
  currentBoardId: null,
  currentBoardName: '',
  
  // Sprite state
  spriteDefinitions: initializeDemoSprites(),
  selectedSpriteId: null,
  selectedSpriteDefId: null,
  animationPreview: true,

  // Advanced Animation System state
  timelines: [],
  stateMachines: [],
  advancedAnimations: [],
  spritesheetData: [],
  currentTimeline: null,
  currentStateMachine: null,
  timelinePlayback: {
    isPlaying: false,
    currentTime: 0,
    duration: 0,
    loop: false,
  },
  
  // Godot integration state
  useGodotRendering: false,
  godotProjectConfig: null,

  setTool: (tool) => set({ tool }),
  setZoom: (zoom) => set({ zoom: Math.max(0.1, Math.min(5, zoom)) }),
  setPan: (pan) => set({ pan }),
  
  // Zoom to center of viewport
  zoomToCenter: (newZoom: number, viewportWidth: number, viewportHeight: number) => {
    const state = get();
    const oldZoom = state.zoom;
    const clampedZoom = Math.max(0.1, Math.min(5, newZoom));
    
    // Calculate viewport center in screen coordinates
    const viewportCenterX = viewportWidth / 2;
    const viewportCenterY = viewportHeight / 2;
    
    // Adjust pan to keep viewport center at same world position
    const zoomRatio = clampedZoom / oldZoom;
    const newPanX = state.pan.x * zoomRatio + viewportCenterX * (1 - zoomRatio);
    const newPanY = state.pan.y * zoomRatio + viewportCenterY * (1 - zoomRatio);
    
    set({
      zoom: clampedZoom,
      pan: { x: newPanX, y: newPanY },
    });
  },
  setGridVisible: (visible) => set({ gridVisible: visible }),
  setSnapToGrid: (snap) => set({ snapToGrid: snap }),
  setGridSize: (size) => set({ gridSize: size }),

  addShape: (shape) => {
    set((state) => ({
      shapes: [...state.shapes, shape],
      selectedIds: [shape.id],
    }));
    get().pushHistory('Add shape');
    
    // Notify collaboration service
    if ((window as any).__collaborationService) {
      (window as any).__collaborationService.addShape(shape);
    }
  },

  updateShape: (id, updates, options) => {
    const shouldRecord = options?.recordHistory ?? true;
    let updated = false;

    set((state) => {
      const index = state.shapes.findIndex((s) => s.id === id);
      if (index === -1) {
        return {};
      }

      const updatedShape = { ...state.shapes[index], ...updates };
      const updatedShapes = [...state.shapes];
      updatedShapes[index] = updatedShape;
      updated = true;

      // Notify collaboration service
      if ((window as any).__collaborationService) {
        (window as any).__collaborationService.updateShape(index, updatedShape);
      }

      return { shapes: updatedShapes };
    });
<<<<<<< HEAD
    get().pushHistory('Update shape');
=======

    if (updated && shouldRecord) {
      get().pushHistory();
    }
>>>>>>> 57ae1960
  },

  deleteShapes: (ids) => {
    set((state) => {
      // Notify collaboration service before deleting
      if ((window as any).__collaborationService) {
        ids.forEach((id) => {
          const index = state.shapes.findIndex((s) => s.id === id);
          if (index >= 0) {
            (window as any).__collaborationService.deleteShape(index);
          }
        });
      }
      
      return {
        shapes: state.shapes.filter((s) => !ids.includes(s.id)),
        selectedIds: state.selectedIds.filter((id) => !ids.includes(id)),
      };
    });
    get().pushHistory('Delete shapes');
  },

  removeShape: (id) => {
    get().deleteShapes([id]);
  },

  setSelectedIds: (ids) => set({ selectedIds: ids }),

  selectShape: (id, multi = false) => {
    set((state) => ({
      selectedIds: multi
        ? state.selectedIds.includes(id)
          ? state.selectedIds.filter((sid) => sid !== id)
          : [...state.selectedIds, id]
        : [id],
    }));
  },

  clearSelection: () => set({ selectedIds: [] }),

<<<<<<< HEAD
  selectMultipleShapes: (ids) => {
    set({ selectedIds: ids });
  },

  selectShapesInArea: (x1, y1, x2, y2) => {
    const state = get();
    const minX = Math.min(x1, x2);
    const maxX = Math.max(x1, x2);
    const minY = Math.min(y1, y2);
    const maxY = Math.max(y1, y2);

    const shapesInArea = state.shapes.filter(shape => {
      const { x, y, width = 0, height = 0 } = shape.transform;
      return x >= minX && y >= minY && (x + width) <= maxX && (y + height) <= maxY;
    });

    set({ selectedIds: shapesInArea.map(shape => shape.id) });
  },

  transformSelectedShapes: (updates) => {
    const state = get();
    const selectedShapes = state.shapes.filter(shape => state.selectedIds.includes(shape.id));
    
    if (selectedShapes.length === 0) return;

    // Calculate center point of selection for relative transformations
    const bounds = selectedShapes.reduce((acc, shape) => {
      const { x, y, width = 0, height = 0 } = shape.transform;
      return {
        minX: Math.min(acc.minX, x),
        minY: Math.min(acc.minY, y),
        maxX: Math.max(acc.maxX, x + width),
        maxY: Math.max(acc.maxY, y + height),
      };
    }, { minX: Infinity, minY: Infinity, maxX: -Infinity, maxY: -Infinity });

    const centerX = (bounds.minX + bounds.maxX) / 2;
    const centerY = (bounds.minY + bounds.maxY) / 2;

    set((state) => ({
      shapes: state.shapes.map(shape => {
        if (!state.selectedIds.includes(shape.id)) return shape;

        const transform = { ...shape.transform };

        // Apply transformations
        if (updates.x !== undefined || updates.y !== undefined) {
          transform.x += updates.x || 0;
          transform.y += updates.y || 0;
        }

        if (updates.scaleX !== undefined || updates.scaleY !== undefined) {
          const scaleX = updates.scaleX || transform.scaleX;
          const scaleY = updates.scaleY || transform.scaleY;
          
          // Scale relative to center point
          const relativeX = transform.x - centerX;
          const relativeY = transform.y - centerY;
          
          transform.x = centerX + relativeX * scaleX;
          transform.y = centerY + relativeY * scaleY;
          transform.scaleX = scaleX;
          transform.scaleY = scaleY;
        }

        if (updates.rotation !== undefined) {
          transform.rotation = (transform.rotation + updates.rotation) % 360;
        }

        return { ...shape, transform };
      }),
    }));
    
    get().pushHistory('Transform shapes');
  },

  pushHistory: (actionDescription?: string) => {
=======
  groupSelectedShapes: () => {
    const state = get();
    if (state.selectedIds.length < 2) return;

    const groupId = uuidv4();
    const updatedShapes = state.shapes.map((shape) =>
      state.selectedIds.includes(shape.id)
        ? {
            ...shape,
            metadata: { ...shape.metadata, groupId },
          }
        : shape
    );

    set({ shapes: updatedShapes });

    if ((window as any).__collaborationService) {
      state.selectedIds.forEach((id) => {
        const index = state.shapes.findIndex((shape) => shape.id === id);
        if (index >= 0) {
          (window as any).__collaborationService.updateShape(index, updatedShapes[index]);
        }
      });
    }
    get().pushHistory();
  },

  ungroupSelectedShapes: () => {
    const state = get();
    if (state.selectedIds.length === 0) return;

    const updatedShapes = state.shapes.map((shape) =>
      state.selectedIds.includes(shape.id)
        ? {
            ...shape,
            metadata: { ...shape.metadata, groupId: undefined },
          }
        : shape
    );

    set({ shapes: updatedShapes });

    if ((window as any).__collaborationService) {
      state.selectedIds.forEach((id) => {
        const index = state.shapes.findIndex((shape) => shape.id === id);
        if (index >= 0) {
          (window as any).__collaborationService.updateShape(index, updatedShapes[index]);
        }
      });
    }
    get().pushHistory();
  },

  pushHistory: () => {
>>>>>>> 57ae1960
    const state = get();
    const snapshot = createHistorySnapshot({
      shapes: state.shapes,
      sprites: state.sprites,
      selectedIds: state.selectedIds,
      tool: state.tool,
      zoom: state.zoom,
      pan: state.pan,
      gridSize: state.gridSize,
      gridVisible: state.gridVisible,
      snapToGrid: state.snapToGrid,
<<<<<<< HEAD
    };
    
    // Add debug information in development
    if (process.env.NODE_ENV === 'development' && actionDescription) {
      console.log(`History: ${actionDescription}`, {
        shapes: currentState.shapes.length,
        sprites: currentState.sprites.length,
        selectedIds: currentState.selectedIds.length,
      });
    }
    
=======
      tiles: state.tiles,
    });

>>>>>>> 57ae1960
    set((state) => {
      const newHistory = state.history.slice(0, state.historyIndex + 1);
      newHistory.push(snapshot);

      // Limit history to 100 items
      if (newHistory.length > 100) {
        newHistory.shift();
      }

      return {
        history: newHistory,
        historyIndex: newHistory.length - 1,
      };
    });
  },

  pushHistoryDebounced: (actionDescription?: string, delay: number = 300) => {
    if (historyDebounceTimer) {
      clearTimeout(historyDebounceTimer);
    }
    
    historyDebounceTimer = setTimeout(() => {
      get().pushHistory(actionDescription);
      historyDebounceTimer = null;
    }, delay);
  },

  undo: () => {
    set((state) => {
      if (state.historyIndex <= 0) {
        return {};
      }

      const newIndex = state.historyIndex - 1;
      const snapshot = state.history[newIndex];

      return {
        ...applyHistorySnapshot(snapshot),
        historyIndex: newIndex,
      };
    });
  },

  redo: () => {
    set((state) => {
      if (state.historyIndex >= state.history.length - 1) {
        return {};
      }

      const newIndex = state.historyIndex + 1;
      const snapshot = state.history[newIndex];

      return {
        ...applyHistorySnapshot(snapshot),
        historyIndex: newIndex,
      };
    });
  },

  setCurrentUser: (user) => set({ currentUser: user }),

  updateUser: (id, updates) => {
    set((state) => {
      const newUsers = new Map(state.users);
      const user = newUsers.get(id);
      if (user) {
        newUsers.set(id, { ...user, ...updates });
      }
      return { users: newUsers };
    });
  },

  removeUser: (id) => {
    set((state) => {
      const newUsers = new Map(state.users);
      newUsers.delete(id);
      return { users: newUsers };
    });
  },

  addTile: (tile) => {
    set((state) => {
      // Find existing tile at same position AND same layer
      const existingIndex = state.tiles.findIndex(
        (t) => t.x === tile.x && t.y === tile.y && t.layer === tile.layer
      );
      if (existingIndex >= 0) {
        const newTiles = [...state.tiles];
        newTiles[existingIndex] = tile;
        
        // Notify collaboration service
        if ((window as any).__collaborationService) {
          (window as any).__collaborationService.updateTile(existingIndex, tile);
        }
        
        return { tiles: newTiles };
      }
      
      // Notify collaboration service
      if ((window as any).__collaborationService) {
        (window as any).__collaborationService.addTile(tile);
      }
      
      return { tiles: [...state.tiles, tile] };
    });
    get().pushHistory('Add tile');
  },

  addTiles: (tilesToAdd) => {
    set((state) => {
      let newTiles = [...state.tiles];
      
      tilesToAdd.forEach((tile) => {
        // Find existing tile at same position AND same layer
        const existingIndex = newTiles.findIndex(
          (t) => t.x === tile.x && t.y === tile.y && t.layer === tile.layer
        );
        
        if (existingIndex >= 0) {
          newTiles[existingIndex] = tile;
          // Notify collaboration service
          if ((window as any).__collaborationService) {
            (window as any).__collaborationService.updateTile(existingIndex, tile);
          }
        } else {
          newTiles.push(tile);
          // Notify collaboration service
          if ((window as any).__collaborationService) {
            (window as any).__collaborationService.addTile(tile);
          }
        }
      });
      
      return { tiles: newTiles };
    });
    get().pushHistory('Add tiles');
  },

  removeTile: (x, y, layer) => {
    set((state) => {
      // If layer is specified, only remove tiles from that layer
      // Otherwise, remove all tiles at the position (backwards compatibility)
      const index = state.tiles.findIndex((t) => 
        t.x === x && t.y === y && (!layer || t.layer === layer)
      );
      
      // Notify collaboration service
      if (index >= 0 && (window as any).__collaborationService) {
        (window as any).__collaborationService.deleteTile(index);
      }
      
      return {
        tiles: state.tiles.filter((t) => 
          !(t.x === x && t.y === y && (!layer || t.layer === layer))
        ),
      };
    });
    get().pushHistory('Remove tile');
  },

  clearTiles: () => {
    set({ tiles: [] });
    get().pushHistory('Clear tiles');
  },

  clearShapes: () => {
    set({ shapes: [], selectedIds: [] });
    get().pushHistory('Clear shapes');
  },

  clearCanvas: () => {
    set({ 
      shapes: [], 
      sprites: [],
      tiles: [],
      selectedIds: [],
      zoom: 1,
      pan: { x: 0, y: 0 },
      gridSize: 16,
      gridVisible: true,
      snapToGrid: false,
      tool: 'select'
    });
    get().pushHistory('Clear canvas');
  },

  setTilesets: (tilesets) => set({ tilesets }),
  setSelectedTileset: (tileset) => set({ selectedTileset: tileset }),
  setSelectedTileIndex: (index) => set({ selectedTileIndex: index }),
  setBrushSize: (size) => set({ brushSize: size }),
  
  // Enhanced autotiling
  enhancedAutotilingEnabled: true,
  setEnhancedAutotiling: (enabled) => {
    set({ enhancedAutotilingEnabled: enabled });
    
    // Update client instance
    const { EnhancedAutoTilingClient } = require('@/utils/enhancedAutoTiling');
    const client = EnhancedAutoTilingClient.getInstance();
    client.setFallbackMode(!enabled);
  },

  setCurrentProject: (id, name) => {
    set({ currentProjectId: id, currentProjectName: name });
    
    // Persist to localStorage for auto-load on page refresh
    if (id) {
      localStorage.setItem('currentProjectId', id);
      localStorage.setItem('currentProjectName', name);
    } else {
      localStorage.removeItem('currentProjectId');
      localStorage.removeItem('currentProjectName');
    }
  },

  // Sprite actions
  addSprite: (sprite) => {
    set((state) => ({
      sprites: [...state.sprites, sprite],
      selectedSpriteId: sprite.id,
      selectedIds: [], // Clear shape selection
    }));
    get().pushHistory('Add sprite');
    
    // Notify collaboration service
    if ((window as any).__collaborationService) {
      (window as any).__collaborationService.addSprite(sprite);
    }
  },

  updateSprite: (id, updates, options) => {
    const shouldRecord = options?.recordHistory ?? true;
    let updated = false;

    set((state) => {
      const index = state.sprites.findIndex((s) => s.id === id);
      if (index === -1) {
        return {};
      }

      const updatedSprite = { ...state.sprites[index], ...updates };
      const updatedSprites = [...state.sprites];
      updatedSprites[index] = updatedSprite;
      updated = true;

      // Notify collaboration service
      if ((window as any).__collaborationService) {
        (window as any).__collaborationService.updateSprite(index, updatedSprite);
      }

      return { sprites: updatedSprites };
    });
<<<<<<< HEAD
    get().pushHistory('Update sprite');
=======

    if (updated && shouldRecord) {
      get().pushHistory();
    }
>>>>>>> 57ae1960
  },

  deleteSprite: (id) => {
    set((state) => {
      const index = state.sprites.findIndex((s) => s.id === id);
      
      // Notify collaboration service before deleting
      if (index >= 0 && (window as any).__collaborationService) {
        (window as any).__collaborationService.deleteSprite(index);
      }
      
      return {
        sprites: state.sprites.filter((s) => s.id !== id),
        selectedSpriteId: state.selectedSpriteId === id ? null : state.selectedSpriteId,
      };
    });
    get().pushHistory('Delete sprite');
  },

  selectSprite: (id) => {
    set({ selectedSpriteId: id, selectedIds: [] }); // Clear shape selection
  },

  setSpriteDefinitions: (defs) => set({ spriteDefinitions: defs }),
  setSelectedSpriteDef: (id) => set({ selectedSpriteDefId: id }),
  setAnimationPreview: (preview) => set({ animationPreview: preview }),

  // Multi-board management
  setBoards: (boards) => set({ boards }),
  
  addBoard: (board) => {
    set((state) => ({
      boards: [...state.boards, board],
      currentBoardId: board.id,
    }));
  },
  
  updateBoard: (boardId, updates) => {
    set((state) => ({
      boards: state.boards.map((board) =>
        board.id === boardId ? { ...board, ...updates, updatedAt: new Date() } : board
      ),
    }));
  },
  
  deleteBoard: (boardId) => {
    set((state) => {
      const newBoards = state.boards.filter((board) => board.id !== boardId);
      const newCurrentBoardId = state.currentBoardId === boardId 
        ? (newBoards.length > 0 ? newBoards[0].id : null)
        : state.currentBoardId;
      
      return {
        boards: newBoards,
        currentBoardId: newCurrentBoardId,
      };
    });
  },
  
  setCurrentBoard: (boardId, boardName) => set({ 
    currentBoardId: boardId, 
    currentBoardName: boardName || '' 
  }),
  
  createNewBoard: (name, type = 'topdown', physics) => {
    const defaultPhysics: PhysicsConfig = type === 'platformer' 
      ? { 
          gravity: { x: 0, y: 980 }, 
          airResistance: 0.1, 
          terminalVelocity: 1000, 
          physicsScale: 1,
          enabled: true 
        }
      : { 
          gravity: { x: 0, y: 0 }, 
          airResistance: 0, 
          terminalVelocity: 1000, 
          physicsScale: 1,
          enabled: false 
        };

    const newBoard: BoardData = {
      id: uuidv4(),
      projectId: get().currentProjectId || '',
      name,
      type,
      tilesets: [],
      physics: physics || defaultPhysics,
      canvasState: { ...initialState },
      tileMap: {
        gridSize: 16,
        tiles: [],
        spriteDefinitions: initializeDemoSprites(),
      },
      createdAt: new Date(),
      updatedAt: new Date(),
    };
    
    return newBoard;
  },
  
  switchToBoard: (boardId) => {
    const state = get();
    const board = state.boards.find((b) => b.id === boardId);
    
    if (!board) return;
    
    // Save current board state before switching
    if (state.currentBoardId) {
      const currentBoardState: CanvasState = {
        shapes: state.shapes,
        sprites: state.sprites,
        selectedIds: state.selectedIds,
        tool: state.tool,
        zoom: state.zoom,
        pan: state.pan,
        gridSize: state.gridSize,
        gridVisible: state.gridVisible,
        snapToGrid: state.snapToGrid,
      };
      
      const currentTileMap = {
        gridSize: state.gridSize,
        tiles: state.tiles,
        spriteDefinitions: state.spriteDefinitions,
      };
      
      get().updateBoard(state.currentBoardId, {
        canvasState: currentBoardState,
        tileMap: currentTileMap,
      });
    }
    
    // Load new board state with null checks
    set({
      currentBoardId: boardId,
      currentBoardName: board.name,
      shapes: board.canvasState?.shapes || [],
      sprites: board.canvasState?.sprites || [],
      selectedIds: [],
      tool: board.canvasState?.tool || 'select',
      zoom: board.canvasState?.zoom || 1,
      pan: board.canvasState?.pan || { x: 0, y: 0 },
      gridSize: board.canvasState?.gridSize || 16,
      gridVisible: board.canvasState?.gridVisible ?? true,
      snapToGrid: board.canvasState?.snapToGrid ?? false,
      tiles: board.tileMap?.tiles || [],
      spriteDefinitions: board.tileMap?.spriteDefinitions || initializeDemoSprites(),
    });
    
    // Sync to collaboration service
    if ((window as any).__collaborationService) {
      (window as any).__collaborationService.syncFromLocal();
    }
  },

  // Timeline actions
  addTimeline: (timeline) => {
    set((state) => ({
      timelines: [...state.timelines, timeline],
      currentTimeline: timeline,
    }));
    get().pushHistory('Add timeline');
  },

  updateTimeline: (id, updates) => {
    set((state) => ({
      timelines: state.timelines.map((t) =>
        t.id === id ? { ...t, ...updates } : t
      ),
      currentTimeline: state.currentTimeline?.id === id 
        ? { ...state.currentTimeline, ...updates } 
        : state.currentTimeline,
    }));
    get().pushHistory('Update timeline');
  },

  deleteTimeline: (id) => {
    set((state) => ({
      timelines: state.timelines.filter((t) => t.id !== id),
      currentTimeline: state.currentTimeline?.id === id ? null : state.currentTimeline,
    }));
    get().pushHistory('Delete timeline');
  },

  setCurrentTimeline: (timeline) => set({ currentTimeline: timeline }),

  addTimelineTrack: (timelineId, track) => {
    set((state) => ({
      timelines: state.timelines.map((t) =>
        t.id === timelineId 
          ? { ...t, tracks: [...t.tracks, track] }
          : t
      ),
    }));
    get().pushHistory('Add timeline track');
  },

  updateTimelineTrack: (timelineId, trackId, updates) => {
    set((state) => ({
      timelines: state.timelines.map((t) =>
        t.id === timelineId 
          ? {
              ...t,
              tracks: t.tracks.map((track) =>
                track.id === trackId ? { ...track, ...updates } : track
              ),
            }
          : t
      ),
    }));
    get().pushHistory('Update timeline track');
  },

  deleteTimelineTrack: (timelineId, trackId) => {
    set((state) => ({
      timelines: state.timelines.map((t) =>
        t.id === timelineId 
          ? { ...t, tracks: t.tracks.filter((track) => track.id !== trackId) }
          : t
      ),
    }));
    get().pushHistory('Delete timeline track');
  },

  addKeyframe: (timelineId, trackId, keyframe) => {
    set((state) => ({
      timelines: state.timelines.map((t) =>
        t.id === timelineId 
          ? {
              ...t,
              tracks: t.tracks.map((track) =>
                track.id === trackId 
                  ? { ...track, keyframes: [...track.keyframes, keyframe] }
                  : track
              ),
            }
          : t
      ),
    }));
    get().pushHistory('Add keyframe');
  },

  updateKeyframe: (timelineId, trackId, keyframeId, updates) => {
    set((state) => ({
      timelines: state.timelines.map((t) =>
        t.id === timelineId 
          ? {
              ...t,
              tracks: t.tracks.map((track) =>
                track.id === trackId 
                  ? {
                      ...track,
                      keyframes: track.keyframes.map((kf) =>
                        kf.id === keyframeId ? { ...kf, ...updates } : kf
                      ),
                    }
                  : track
              ),
            }
          : t
      ),
    }));
    get().pushHistory('Update keyframe');
  },

  deleteKeyframe: (timelineId, trackId, keyframeId) => {
    set((state) => ({
      timelines: state.timelines.map((t) =>
        t.id === timelineId 
          ? {
              ...t,
              tracks: t.tracks.map((track) =>
                track.id === trackId 
                  ? { ...track, keyframes: track.keyframes.filter((kf) => kf.id !== keyframeId) }
                  : track
              ),
            }
          : t
      ),
    }));
    get().pushHistory('Delete keyframe');
  },

  // State Machine actions
  addStateMachine: (stateMachine) => {
    set((state) => ({
      stateMachines: [...state.stateMachines, stateMachine],
      currentStateMachine: stateMachine,
    }));
    get().pushHistory('Add state machine');
  },

  updateStateMachine: (id, updates) => {
    set((state) => ({
      stateMachines: state.stateMachines.map((sm) =>
        sm.id === id ? { ...sm, ...updates } : sm
      ),
      currentStateMachine: state.currentStateMachine?.id === id 
        ? { ...state.currentStateMachine, ...updates } 
        : state.currentStateMachine,
    }));
    get().pushHistory('Update state machine');
  },

  deleteStateMachine: (id) => {
    set((state) => ({
      stateMachines: state.stateMachines.filter((sm) => sm.id !== id),
      currentStateMachine: state.currentStateMachine?.id === id ? null : state.currentStateMachine,
    }));
    get().pushHistory('Delete state machine');
  },

  setCurrentStateMachine: (stateMachine) => set({ currentStateMachine: stateMachine }),

  // Advanced Animation actions
  addAdvancedAnimation: (animation) => {
    set((state) => ({
      advancedAnimations: [...state.advancedAnimations, animation],
    }));
    get().pushHistory('Add advanced animation');
  },

  updateAdvancedAnimation: (id, updates) => {
    set((state) => ({
      advancedAnimations: state.advancedAnimations.map((anim) =>
        anim.id === id ? { ...anim, ...updates } : anim
      ),
    }));
    get().pushHistory('Update advanced animation');
  },

  deleteAdvancedAnimation: (id) => {
    set((state) => ({
      advancedAnimations: state.advancedAnimations.filter((anim) => anim.id !== id),
    }));
    get().pushHistory('Delete advanced animation');
  },

  // Spritesheet actions
  addSpritesheetData: (data) => {
    set((state) => ({
      spritesheetData: [...state.spritesheetData, data],
    }));
    get().pushHistory('Add spritesheet data');
  },

  updateSpritesheetData: (id, updates) => {
    set((state) => ({
      spritesheetData: state.spritesheetData.map((data) =>
        data.id === id ? { ...data, ...updates } : data
      ),
    }));
    get().pushHistory('Update spritesheet data');
  },

  deleteSpritesheetData: (id) => {
    set((state) => ({
      spritesheetData: state.spritesheetData.filter((data) => data.id !== id),
    }));
    get().pushHistory('Delete spritesheet data');
  },

  // Playback controls
  playTimeline: () => {
    set((state) => ({
      timelinePlayback: {
        ...state.timelinePlayback,
        isPlaying: true,
      },
    }));
  },

  pauseTimeline: () => {
    set((state) => ({
      timelinePlayback: {
        ...state.timelinePlayback,
        isPlaying: false,
      },
    }));
  },

  stopTimeline: () => {
    set((state) => ({
      timelinePlayback: {
        ...state.timelinePlayback,
        isPlaying: false,
        currentTime: 0,
      },
    }));
  },

  seekTimeline: (time) => {
    set((state) => ({
      timelinePlayback: {
        ...state.timelinePlayback,
        currentTime: Math.max(0, Math.min(time, state.timelinePlayback.duration)),
      },
    }));
  },

  setTimelineLoop: (loop) => {
    set((state) => ({
      timelinePlayback: {
        ...state.timelinePlayback,
        loop,
      },
    }));
  },
  
  // Godot integration actions
  setUseGodotRendering: (enabled) => set({ useGodotRendering: enabled }),
  setGodotProjectConfig: (config) => set({ godotProjectConfig: config }),
}));<|MERGE_RESOLUTION|>--- conflicted
+++ resolved
@@ -25,10 +25,6 @@
 import { v4 as uuidv4 } from 'uuid';
 import { initializeDemoSprites } from '@/utils/demoSprites';
 
-<<<<<<< HEAD
-// Debounce utility for frequent history updates
-let historyDebounceTimer: NodeJS.Timeout | null = null;
-=======
 type HistoryEntry = CanvasState & { tiles: Tile[] };
 
 type HistorySource = {
@@ -70,7 +66,6 @@
   snapToGrid: snapshot.snapToGrid,
   tiles: structuredClone(snapshot.tiles),
 });
->>>>>>> 57ae1960
 
 interface CanvasStore extends CanvasState {
   // Actions
@@ -92,20 +87,11 @@
   setSelectedIds: (ids: string[]) => void;
   selectShape: (id: string, multi?: boolean) => void;
   clearSelection: () => void;
-<<<<<<< HEAD
-  selectMultipleShapes: (ids: string[]) => void;
-  selectShapesInArea: (x1: number, y1: number, x2: number, y2: number) => void;
-  transformSelectedShapes: (updates: { x?: number; y?: number; scaleX?: number; scaleY?: number; rotation?: number }) => void;
-  
-  // History management
-  history: CanvasState[];
-=======
   groupSelectedShapes: () => void;
   ungroupSelectedShapes: () => void;
 
   // History
   history: HistoryEntry[];
->>>>>>> 57ae1960
   historyIndex: number;
   pushHistory: (actionDescription?: string) => void;
   pushHistoryDebounced: (actionDescription?: string, delay?: number) => void;
@@ -350,14 +336,10 @@
 
       return { shapes: updatedShapes };
     });
-<<<<<<< HEAD
-    get().pushHistory('Update shape');
-=======
 
     if (updated && shouldRecord) {
       get().pushHistory();
     }
->>>>>>> 57ae1960
   },
 
   deleteShapes: (ids) => {
@@ -398,85 +380,6 @@
 
   clearSelection: () => set({ selectedIds: [] }),
 
-<<<<<<< HEAD
-  selectMultipleShapes: (ids) => {
-    set({ selectedIds: ids });
-  },
-
-  selectShapesInArea: (x1, y1, x2, y2) => {
-    const state = get();
-    const minX = Math.min(x1, x2);
-    const maxX = Math.max(x1, x2);
-    const minY = Math.min(y1, y2);
-    const maxY = Math.max(y1, y2);
-
-    const shapesInArea = state.shapes.filter(shape => {
-      const { x, y, width = 0, height = 0 } = shape.transform;
-      return x >= minX && y >= minY && (x + width) <= maxX && (y + height) <= maxY;
-    });
-
-    set({ selectedIds: shapesInArea.map(shape => shape.id) });
-  },
-
-  transformSelectedShapes: (updates) => {
-    const state = get();
-    const selectedShapes = state.shapes.filter(shape => state.selectedIds.includes(shape.id));
-    
-    if (selectedShapes.length === 0) return;
-
-    // Calculate center point of selection for relative transformations
-    const bounds = selectedShapes.reduce((acc, shape) => {
-      const { x, y, width = 0, height = 0 } = shape.transform;
-      return {
-        minX: Math.min(acc.minX, x),
-        minY: Math.min(acc.minY, y),
-        maxX: Math.max(acc.maxX, x + width),
-        maxY: Math.max(acc.maxY, y + height),
-      };
-    }, { minX: Infinity, minY: Infinity, maxX: -Infinity, maxY: -Infinity });
-
-    const centerX = (bounds.minX + bounds.maxX) / 2;
-    const centerY = (bounds.minY + bounds.maxY) / 2;
-
-    set((state) => ({
-      shapes: state.shapes.map(shape => {
-        if (!state.selectedIds.includes(shape.id)) return shape;
-
-        const transform = { ...shape.transform };
-
-        // Apply transformations
-        if (updates.x !== undefined || updates.y !== undefined) {
-          transform.x += updates.x || 0;
-          transform.y += updates.y || 0;
-        }
-
-        if (updates.scaleX !== undefined || updates.scaleY !== undefined) {
-          const scaleX = updates.scaleX || transform.scaleX;
-          const scaleY = updates.scaleY || transform.scaleY;
-          
-          // Scale relative to center point
-          const relativeX = transform.x - centerX;
-          const relativeY = transform.y - centerY;
-          
-          transform.x = centerX + relativeX * scaleX;
-          transform.y = centerY + relativeY * scaleY;
-          transform.scaleX = scaleX;
-          transform.scaleY = scaleY;
-        }
-
-        if (updates.rotation !== undefined) {
-          transform.rotation = (transform.rotation + updates.rotation) % 360;
-        }
-
-        return { ...shape, transform };
-      }),
-    }));
-    
-    get().pushHistory('Transform shapes');
-  },
-
-  pushHistory: (actionDescription?: string) => {
-=======
   groupSelectedShapes: () => {
     const state = get();
     if (state.selectedIds.length < 2) return;
@@ -531,7 +434,6 @@
   },
 
   pushHistory: () => {
->>>>>>> 57ae1960
     const state = get();
     const snapshot = createHistorySnapshot({
       shapes: state.shapes,
@@ -543,23 +445,9 @@
       gridSize: state.gridSize,
       gridVisible: state.gridVisible,
       snapToGrid: state.snapToGrid,
-<<<<<<< HEAD
-    };
-    
-    // Add debug information in development
-    if (process.env.NODE_ENV === 'development' && actionDescription) {
-      console.log(`History: ${actionDescription}`, {
-        shapes: currentState.shapes.length,
-        sprites: currentState.sprites.length,
-        selectedIds: currentState.selectedIds.length,
-      });
-    }
-    
-=======
       tiles: state.tiles,
     });
 
->>>>>>> 57ae1960
     set((state) => {
       const newHistory = state.history.slice(0, state.historyIndex + 1);
       newHistory.push(snapshot);
@@ -812,14 +700,10 @@
 
       return { sprites: updatedSprites };
     });
-<<<<<<< HEAD
-    get().pushHistory('Update sprite');
-=======
 
     if (updated && shouldRecord) {
       get().pushHistory();
     }
->>>>>>> 57ae1960
   },
 
   deleteSprite: (id) => {
