--- conflicted
+++ resolved
@@ -1,18 +1,14 @@
 import { useCanvasStore } from '@/store/useCanvasStore';
 import { useTilesets } from '@/hooks/useTilesets';
 import { useTilesetPacks } from '@/hooks/useTilesetPacks';
+import type { Tileset } from '@shared/schema';
 import { Card, CardContent, CardHeader, CardTitle } from '@/components/ui/card';
 import { Button } from '@/components/ui/button';
 import { Input } from '@/components/ui/input';
 import { Label } from '@/components/ui/label';
-<<<<<<< HEAD
-import { Upload, Plus, Loader2, ImagePlus } from 'lucide-react';
-import { Switch } from '@/components/ui/switch';
-=======
 import { Select, SelectContent, SelectItem, SelectTrigger, SelectValue } from '@/components/ui/select';
 import { Collapsible, CollapsibleContent, CollapsibleTrigger } from '@/components/ui/collapsible';
 import { Upload, Plus, Loader2, ImagePlus, ChevronDown, ChevronUp } from 'lucide-react';
->>>>>>> 57ae1960
 import { cn } from '@/lib/utils';
 import { useState, useEffect } from 'react';
 import { ObjectUploader } from '@/components/ObjectUploader';
@@ -26,166 +22,6 @@
 import { Badge } from '@/components/ui/badge';
 import { DebugTilesPanel } from './DebugTilesPanel';
 import { createDebugTilesetPack } from '@/utils/debugTilesets';
-
-// Helper function to create a tileset image from extracted tiles
-// Helper function to upload canvas data as a file
-const uploadCanvasAsFile = async (canvas: HTMLCanvasElement, filename: string): Promise<string> => {
-  return new Promise((resolve, reject) => {
-    canvas.toBlob(async (blob) => {
-      if (!blob) {
-        reject(new Error('Failed to create blob from canvas'));
-        return;
-      }
-
-      try {
-        // Get upload parameters
-        const token = localStorage.getItem('auth_token');
-        const uploadResponse = await fetch('/api/objects/upload', {
-          method: 'POST',
-          headers: {
-            'Authorization': `Bearer ${token}`,
-            'Content-Type': 'application/json',
-          },
-        });
-        
-        if (!uploadResponse.ok) {
-          throw new Error(`Failed to get upload parameters: ${uploadResponse.statusText}`);
-        }
-        
-        const uploadData = await uploadResponse.json();
-        
-        // Upload the blob to the provided URL
-        const uploadResult = await fetch(uploadData.uploadURL, {
-          method: 'PUT',
-          body: blob,
-          headers: {
-            'Content-Type': 'image/png',
-          },
-        });
-        
-        if (!uploadResult.ok) {
-          throw new Error(`Failed to upload file: ${uploadResult.statusText}`);
-        }
-        
-        // Return the object path instead of upload URL for local storage
-        console.log('Raw upload URL returned (full):', uploadData.uploadURL);
-        console.log('Upload data object:', JSON.stringify(uploadData, null, 2));
-        // Use objectPath if available (for local storage), otherwise use uploadURL
-        resolve(uploadData.objectPath || uploadData.uploadURL);
-      } catch (error) {
-        reject(error);
-      }
-    }, 'image/png');
-  });
-};
-
-// Helper function to convert base64 data URL to File object
-const base64ToFile = (base64DataUrl: string, filename: string): File => {
-  // Extract the base64 data and MIME type
-  const arr = base64DataUrl.split(',');
-  const mimeMatch = arr[0].match(/:(.*?);/);
-  const mime = mimeMatch ? mimeMatch[1] : 'image/png';
-  const bstr = atob(arr[1]);
-  let n = bstr.length;
-  const u8arr = new Uint8Array(n);
-  
-  while (n--) {
-    u8arr[n] = bstr.charCodeAt(n);
-  }
-  
-  return new File([u8arr], filename, { type: mime });
-};
-
-// Helper function to upload a base64 data URL as a file
-const uploadBase64AsFile = async (base64DataUrl: string, filename: string): Promise<string> => {
-  const file = base64ToFile(base64DataUrl, filename);
-  try {
-    // Get upload parameters
-    const token = localStorage.getItem('auth_token');
-    const uploadResponse = await fetch('/api/objects/upload', {
-      method: 'POST',
-      headers: {
-        'Authorization': `Bearer ${token}`,
-        'Content-Type': 'application/json',
-      },
-    });
-
-    if (!uploadResponse.ok) {
-      throw new Error(`Failed to get upload parameters: ${uploadResponse.statusText}`);
-    }
-
-    const uploadData = await uploadResponse.json();
-
-    // Upload the file blob to the provided URL
-    const putResult = await fetch(uploadData.uploadURL, {
-      method: 'PUT',
-      body: file,
-      headers: {
-        'Content-Type': file.type || 'image/png',
-      },
-    });
-
-    if (!putResult.ok) {
-      throw new Error(`Failed to upload file: ${putResult.statusText}`);
-    }
-
-    // Return the object path if available for local storage serving
-    return uploadData.objectPath || uploadData.uploadURL;
-  } catch (error) {
-    console.error('Upload error:', error);
-    throw error;
-  }
-};
-
-const createTilesetImageFromTiles = async (
-  extractedTiles: ExtractedTile[],
-  tilesetData: { columns: number; rows: number; tileSize: number }
-): Promise<string> => {
-  console.log('Creating tileset image from tiles...');
-  const canvas = document.createElement('canvas');
-  const ctx = canvas.getContext('2d');
-  
-  if (!ctx) throw new Error('Could not create canvas context');
-
-  // Calculate canvas size based on tileset layout
-  const canvasWidth = tilesetData.columns * tilesetData.tileSize;
-  const canvasHeight = tilesetData.rows * tilesetData.tileSize;
-  
-  canvas.width = canvasWidth;
-  canvas.height = canvasHeight;
-
-  // Clear canvas with transparent background
-  ctx.clearRect(0, 0, canvasWidth, canvasHeight);
-
-  // Draw each extracted tile onto the canvas
-  for (let i = 0; i < extractedTiles.length; i++) {
-    const tile = extractedTiles[i];
-    const col = i % tilesetData.columns;
-    const row = Math.floor(i / tilesetData.columns);
-    
-    const destX = col * tilesetData.tileSize;
-    const destY = row * tilesetData.tileSize;
-
-    // Create image from tile data
-    const tileImg = new Image();
-    await new Promise<void>((resolve, reject) => {
-      tileImg.onload = () => resolve();
-      tileImg.onerror = reject;
-      tileImg.src = tile.imageData;
-    });
-
-    // Draw the tile onto the canvas
-    ctx.drawImage(tileImg, destX, destY, tilesetData.tileSize, tilesetData.tileSize);
-  }
-
-  // Upload the canvas as a file and return the URL
-  const filename = `tileset-${Date.now()}.png`;
-  console.log('About to upload canvas as file:', filename);
-  const uploadedUrl = await uploadCanvasAsFile(canvas, filename);
-  console.log('Uploaded canvas URL:', uploadedUrl);
-  console.log('Returning URL from createTilesetImageFromTiles:', uploadedUrl);
-  return uploadedUrl;
-};
 import type { UploadResult } from '@uppy/core';
 import { apiRequest, queryClient } from '@/lib/queryClient';
 import { useToast } from '@/hooks/use-toast';
@@ -211,15 +47,18 @@
   const [tilesetName, setTilesetName] = useState('');
   const [selectedPackId, setSelectedPackId] = useState<string>('');
   const [uploading, setUploading] = useState(false);
-<<<<<<< HEAD
-  const [uploadedImageUrl, setUploadedImageUrl] = useState<string>('');
-  const [uploadedImageFile, setUploadedImageFile] = useState<File | null>(null);
-  const [extractedTiles, setExtractedTiles] = useState<ExtractedTile[]>([]);
-  const [tilesWithMetadata, setTilesWithMetadata] = useState<TileWithMetadata[]>([]);
-  const [showEnhancedModal, setShowEnhancedModal] = useState(false);
-  const [tilesetType, setTilesetType] = useState<'regular' | 'auto-tiling'>('regular');
+  const [tilesetType, setTilesetType] = useState<'auto-tiling' | 'multi-tile' | 'variant_grid'>('multi-tile');
+  const [tileSize, setTileSize] = useState(16);
+  const [spacing, setSpacing] = useState(1);
+  const [columns, setColumns] = useState(3);
+  const [rows, setRows] = useState(3);
+  const [selectedTiles, setSelectedTiles] = useState<Array<{ x: number; y: number }>>([]);
+  const [uploadedImageUrl, setUploadedImageUrl] = useState<string | null>(null);
+  const [isOpen, setIsOpen] = useState(true);
   const [enhancedMode, setEnhancedMode] = useState(true);
-  
+  const { toast } = useToast();
+  const [libraryTab, setLibraryTab] = useState<'single' | 'auto'>('single');
+
   // Check enhanced autotiling status
   useEffect(() => {
     const client = EnhancedAutoTilingClient.getInstance();
@@ -244,35 +83,20 @@
       setTilesets(updatedTilesets);
     }
   }, [setTilesets]); // Only depend on setTilesets
-=======
-  const [tilesetType, setTilesetType] = useState<'auto-tiling' | 'multi-tile' | 'variant_grid'>('multi-tile');
-  const [tileSize, setTileSize] = useState(16);
-  const [spacing, setSpacing] = useState(1);
-  const [columns, setColumns] = useState(3);
-  const [rows, setRows] = useState(3);
-  const [selectedTiles, setSelectedTiles] = useState<Array<{ x: number; y: number }>>([]);
-  const [uploadedImageUrl, setUploadedImageUrl] = useState<string | null>(null);
-  const [isOpen, setIsOpen] = useState(true);
->>>>>>> 57ae1960
-  const { toast } = useToast();
-  const [libraryTab, setLibraryTab] = useState<'single' | 'auto'>('single');
 
   useEffect(() => {
     if (tilesets) {
-      setTilesets(tilesets);
+      setTilesets(tilesets.map(t => ({ ...t, tags: t.tags || [] })));
     }
   }, [tilesets, setTilesets]);
 
   const resetUploadState = () => {
     setUploadStep('initial');
     setTilesetName('');
-    setUploadedImageUrl('');
-    setUploadedImageFile(null);
-    setExtractedTiles([]);
-    setTilesWithMetadata([]);
+    setUploadedImageUrl(null);
     setUploading(false);
-    setShowEnhancedModal(false);
-    setTilesetType('regular');
+    setSelectedTiles([]);
+    setTilesetType('multi-tile');
   };
 
   const handleGetUploadParameters = async (file: File) => {
@@ -293,83 +117,12 @@
     return {
       method: 'PUT' as const,
       url: data.uploadURL,
-      objectPath: data.objectPath, // Include objectPath for proper image serving
+      objectPath: data.objectPath,
     };
   };
 
-  const handleMultipleImageUpload = async (files: any[]) => {
-    setUploading(true);
-    
-    try {
-      // Create one auto-tiling tileset with 9 individual tiles
-      // Store the 9 image URLs in the tags field as a JSON string for now
-      // This allows us to keep the images separate while having one tileset
-      
-      // Determine tile size from the first uploaded image
-      const firstImg = new Image();
-      await new Promise<void>((resolve, reject) => {
-        firstImg.onload = () => resolve();
-        firstImg.onerror = reject;
-        firstImg.src = files[0].uploadURL;
-      });
-      
-      const tileSize = Math.max(firstImg.width, firstImg.height);
-      
-      // Store all 9 image URLs in the tags field
-      const imageUrls = files.slice(0, 9).map(file => file.uploadURL);
-      const tags = [
-        'auto-tiling',
-        'multi-image',
-        `tile-urls:${JSON.stringify(imageUrls)}`
-      ];
-
-      const tilesetData = {
-        name: tilesetName || 'Auto-Tiling Tileset',
-        description: 'Auto-tiling tileset with 9 individual selectable tiles',
-        tileSize: tileSize,
-        spacing: 0,
-        imageUrl: files[0].uploadURL, // Use first image as primary (for compatibility)
-        columns: 3,
-        rows: 3,
-        tags: tags,
-        tilesetType: 'auto-tiling',
-      };
-      
-      console.log('Creating auto-tiling tileset with 9 separate images:', tilesetData);
-      const newTileset = await apiRequest('POST', '/api/tilesets', tilesetData);
-      console.log('Created tileset:', newTileset);
-
-      // Update tileset with the actual image URL
-      await apiRequest('PUT', `/api/tilesets/${newTileset.id}/image`, {
-        imageURL: files[0].uploadURL,
-      });
-
-      toast({
-        title: 'Success',
-        description: `Created auto-tiling tileset "${tilesetName || 'Auto-Tiling Tileset'}" with 9 individual tiles`,
-      });
-
-      queryClient.invalidateQueries({ queryKey: ['/api/tilesets'] });
-      setShowUpload(false);
-      resetUploadState();
-    } catch (error) {
-      console.error('Error creating auto-tiling tileset:', error);
-      toast({
-        title: 'Error',
-        description: error instanceof Error ? error.message : 'Failed to create auto-tiling tileset',
-        variant: 'destructive',
-      });
-    } finally {
-      setUploading(false);
-    }
-  };
-
-  const handleImageUploadComplete = async (result: UploadResult<Record<string, unknown>, Record<string, unknown>>) => {
-    console.log('handleImageUploadComplete called with result:', result);
-    console.log('Current tilesetType:', tilesetType);
-    
+  const handleUploadComplete = async (result: UploadResult<Record<string, unknown>, Record<string, unknown>>) => {
     if (!result.successful || result.successful.length === 0) {
-      console.log('Upload failed: no successful files');
       toast({
         title: 'Upload failed',
         description: 'Failed to upload tileset image(s)',
@@ -378,259 +131,14 @@
       return;
     }
 
-<<<<<<< HEAD
-    console.log('Successful files count:', result.successful.length);
-
-    // Handle files based on selected tileset type
-    if (tilesetType === 'auto-tiling') {
-      console.log('Processing auto-tiling upload');
-      
-      if (result.successful.length === 9) {
-        console.log('Processing 9 separate images for auto-tiling');
-        // Create 3x3 auto-tiling tileset directly from 9 separate images
-        await handleMultipleImageUpload(result.successful);
-        return;
-      } else if (result.successful.length === 1) {
-        console.log('Processing single image for tile extraction in auto-tiling mode');
-        // Single image for tile extraction - show the extraction modal
-        const file = result.successful[0];
-        console.log('First file:', file);
-        const uploadURL = file.uploadURL;
-        console.log('Upload URL:', uploadURL);
-
-        if (!uploadURL) {
-          console.log('Upload URL not found in file object');
-          toast({
-            title: 'Upload failed',
-            description: 'Upload URL not found',
-            variant: 'destructive',
-          });
-          return;
-        }
-
-        console.log('Setting modal state for tile extraction - uploadedImageUrl:', uploadURL);
-        console.log('Setting modal state for tile extraction - uploadedImageFile:', file.data);
-        
-        // Store both URL and file for enhanced modal (tile extraction)
-        setUploadedImageUrl(uploadURL);
-        setUploadedImageFile(file.data as File);
-        console.log('About to set showEnhancedModal to true for tile extraction');
-        setShowEnhancedModal(true);
-        console.log('showEnhancedModal set to true for tile extraction');
-        return;
-      } else {
-        console.log('Invalid file count for auto-tiling:', result.successful.length);
-        toast({
-          title: 'Invalid file count',
-          description: 'Auto-tiling requires either 1 image for extraction or exactly 9 images for direct upload',
-          variant: 'destructive',
-        });
-        return;
+    try {
+      const file = result.successful[0];
+      const uploadURL = file.uploadURL;
+
+      if (!uploadURL) {
+        throw new Error('Upload URL not found');
       }
-    }
-
-    console.log('Processing single file upload');
-    // Handle single file upload (existing logic)
-    const file = result.successful[0];
-    console.log('First file:', file);
-    const uploadURL = file.uploadURL;
-    console.log('Upload URL:', uploadURL);
-
-    if (!uploadURL) {
-      console.log('Upload URL not found in file object');
-      toast({
-        title: 'Upload failed',
-        description: 'Upload URL not found',
-        variant: 'destructive',
-      });
-      return;
-    }
-
-    console.log('Setting modal state - uploadedImageUrl:', uploadURL);
-    console.log('Setting modal state - uploadedImageFile:', file.data);
-    
-    // Store both URL and file for enhanced modal
-    setUploadedImageUrl(uploadURL);
-    setUploadedImageFile(file.data as File);
-    console.log('About to set showEnhancedModal to true');
-    setShowEnhancedModal(true);
-    console.log('showEnhancedModal set to true');
-  };
-
-  const handleEnhancedUploadConfirm = async (config: TileUploadConfig) => {
-    setShowEnhancedModal(false);
-    setUploading(true);
-
-=======
->>>>>>> 57ae1960
-    try {
-      // Load the image for extraction
-      const img = new Image();
-      img.crossOrigin = 'anonymous';
-      
-      await new Promise((resolve, reject) => {
-        img.onload = resolve;
-        img.onerror = reject;
-        img.src = uploadedImageUrl;
-      });
-
-      // Extract tiles using the new service
-      const extractionService = new TileExtractionService();
-      
-      let createdTilesets: any[] = [];
-
-      if (config.extractionItems && config.extractionItems.length > 0) {
-        // Handle multiple extractions - create separate tileset for each extraction item
-        for (const extractionItem of config.extractionItems) {
-          const extractedTiles = await extractionService.extractFromExtractionItem(img, extractionItem);
-          
-          if (extractedTiles.length > 0) {
-            const result = extractionService.convertExtractionItemsToTilesetFormat([extractionItem], extractedTiles);
-            
-            // Check if this is a 3x3 auto-tiling grid
-            const isAutoTiling = (
-              result.tilesetData.columns === 3 &&
-              result.tilesetData.rows === 3 &&
-              extractedTiles.length === 9
-            ) || result.tilesetData.tilesetType === 'auto-tiling';
-            
-            let tilesetImageUrl: string;
-            let tags: string[] = [];
-            
-            if (isAutoTiling) {
-              // For 3x3 auto-tiling, upload each tile individually and store URLs in tags
-              console.log('Creating auto-tiling tileset with individual tiles');
-              
-              const individualTileUrls: string[] = [];
-              
-              // Upload each extracted tile as a separate image
-              for (let i = 0; i < extractedTiles.length; i++) {
-                const tile = extractedTiles[i];
-                console.log(`Uploading tile ${i + 1}/${extractedTiles.length}: ${tile.imageData.substring(0, 50)}...`);
-                
-                // Use the helper function to upload base64 data directly
-                const tileUrl = await uploadBase64AsFile(tile.imageData, `${extractionItem.name || 'tile'}-${i}.png`);
-                individualTileUrls.push(tileUrl);
-                console.log(`Tile ${i + 1} uploaded successfully: ${tileUrl}`);
-              }
-              
-              // Use first tile as main image URL
-              tilesetImageUrl = individualTileUrls[0];
-              
-              // Store all tile URLs in tags
-              tags = [
-                'auto-tiling',
-                'grid-extracted',
-                `tile-urls:${JSON.stringify(individualTileUrls)}`
-              ];
-              
-              console.log(`Uploaded ${individualTileUrls.length} individual tiles for auto-tiling tileset`);
-            } else {
-              // For other types, use the old method (recombine into single image)
-              tilesetImageUrl = await createTilesetImageFromTiles(extractedTiles, result.tilesetData);
-            }
-            
-            console.log('Tileset image URL for API:', tilesetImageUrl);
-            
-            // Create individual tileset for this extraction
-            const newTileset = await apiRequest('POST', '/api/tilesets', {
-              name: extractionItem.name || `${tilesetName || 'Untitled'} - ${extractionItem.type}`,
-              description: `Extracted from ${extractionItem.name || 'extraction'} (${extractionItem.type})`,
-              tileSize: result.tilesetData.tileSize,
-              spacing: result.tilesetData.spacing,
-              imageUrl: tilesetImageUrl,
-              columns: result.tilesetData.columns,
-              rows: result.tilesetData.rows,
-              tags: tags,
-              tilesetType: result.tilesetData.tilesetType,
-            });
-
-            // Update tileset with the new image URL
-            await apiRequest('PUT', `/api/tilesets/${newTileset.id}/image`, {
-              imageURL: tilesetImageUrl,
-            });
-
-            createdTilesets.push(newTileset);
-          }
-        }
-      } else {
-        // Handle single extraction (legacy support)
-        const extractionResult = await extractionService.extractTiles(img, config);
-        const result = extractionService.convertToTilesetFormat(extractionResult);
-        
-        // Check if this is a 3x3 auto-tiling grid
-        const isAutoTiling = (
-          result.tilesetData.columns === 3 &&
-          result.tilesetData.rows === 3 &&
-          extractionResult.tiles.length === 9
-        ) || result.tilesetData.tilesetType === 'auto-tiling';
-        
-        let tilesetImageUrl: string;
-        let tags: string[] = [];
-        
-        if (isAutoTiling) {
-          // For 3x3 auto-tiling, upload each tile individually and store URLs in tags
-          console.log('Creating auto-tiling tileset with individual tiles (legacy path)');
-          
-          const individualTileUrls: string[] = [];
-          
-          // Upload each extracted tile as a separate image
-          for (let i = 0; i < extractionResult.tiles.length; i++) {
-            const tile = extractionResult.tiles[i];
-            console.log(`Uploading legacy tile ${i + 1}/${extractionResult.tiles.length}: ${tile.imageData.substring(0, 50)}...`);
-            
-            // Use the helper function to upload base64 data directly
-            const tileUrl = await uploadBase64AsFile(tile.imageData, `${tilesetName || 'tile'}-${i}.png`);
-            individualTileUrls.push(tileUrl);
-            console.log(`Legacy tile ${i + 1} uploaded successfully: ${tileUrl}`);
-          }
-          
-          // Use first tile as main image URL
-          tilesetImageUrl = individualTileUrls[0];
-          
-          // Store all tile URLs in tags
-          tags = [
-            'auto-tiling',
-            'grid-extracted',
-            `tile-urls:${JSON.stringify(individualTileUrls)}`
-          ];
-          
-          console.log(`Uploaded ${individualTileUrls.length} individual tiles for auto-tiling tileset (legacy)`);
-        } else {
-          // For other types, use the old method (recombine into single image)
-          tilesetImageUrl = await createTilesetImageFromTiles(extractionResult.tiles, result.tilesetData);
-        }
-        
-        // Create tileset in database
-        const newTileset = await apiRequest('POST', '/api/tilesets', {
-          name: tilesetName || 'Untitled Tileset',
-          description: '',
-          tileSize: result.tilesetData.tileSize,
-          spacing: result.tilesetData.spacing,
-          imageUrl: tilesetImageUrl,
-          columns: result.tilesetData.columns,
-          rows: result.tilesetData.rows,
-          tags: tags,
-          tilesetType: result.tilesetData.tilesetType,
-        });
-
-        // Update tileset with the actual image URL
-        await apiRequest('PUT', `/api/tilesets/${newTileset.id}/image`, {
-          imageURL: tilesetImageUrl,
-        });
-
-        createdTilesets.push(newTileset);
-      }
-
-<<<<<<< HEAD
-      const totalTiles = createdTilesets.reduce((sum, tileset) => sum + (tileset.tiles?.length || 0), 0);
-      
-      toast({
-        title: 'Success',
-        description: `Created ${createdTilesets.length} tileset${createdTilesets.length > 1 ? 's' : ''} with ${totalTiles} total tiles`,
-      });
-=======
-      // Store the uploaded URL and show configuration UI
+
       setUploadedImageUrl(uploadURL);
 
       toast({
@@ -668,54 +176,10 @@
 
     setUploading(true);
     try {
-      // Prepare multi-tile config if needed
       const multiTileConfig = tilesetType === 'multi-tile' ? { tiles: selectedTiles } : null;
->>>>>>> 57ae1960
-
-      queryClient.invalidateQueries({ queryKey: ['/api/tilesets'] });
-      setShowUpload(false);
-      resetUploadState();
-    } catch (error) {
-      console.error('Error creating enhanced tileset:', error);
-      toast({
-        title: 'Error',
-        description: error instanceof Error ? error.message : 'Failed to create tileset',
-        variant: 'destructive',
-      });
-      setShowEnhancedModal(true); // Show modal again for retry
-    } finally {
-      setUploading(false);
-    }
-  };
-
-  const handleEnhancedUploadCancel = () => {
-    setShowEnhancedModal(false);
-    resetUploadState();
-  };
-
-  const handleTilesExtracted = (tiles: ExtractedTile[]) => {
-    setExtractedTiles(tiles);
-    setUploadStep('metadata-editing');
-  };
-
-  const handleMetadataComplete = async (tilesWithMeta: TileWithMetadata[]) => {
-    setTilesWithMetadata(tilesWithMeta);
-    setUploadStep('uploading');
-    setUploading(true);
-
-    try {
-      // Create tileset in database
-      const newTileset = await apiRequest('POST', '/api/tilesets', {
+
+      const createRes = await apiRequest('POST', '/api/tilesets', {
         name: tilesetName || 'Untitled Tileset',
-<<<<<<< HEAD
-        description: '',
-        tileSize: tilesWithMeta[0]?.width || 16,
-        spacing: 0, // Will be calculated from extraction
-        imageUrl: uploadedImageUrl,
-        columns: Math.max(...tilesWithMeta.map(t => Math.floor(t.x / t.width))) + 1,
-        rows: Math.max(...tilesWithMeta.map(t => Math.floor(t.y / t.height))) + 1,
-        tags: [],
-=======
         tileSize,
         spacing,
         imageUrl: 'pending',
@@ -724,29 +188,14 @@
         packId: selectedPackId || null,
         tilesetType,
         multiTileConfig,
->>>>>>> 57ae1960
-      });
-
-<<<<<<< HEAD
-      // Update tileset with the actual image URL
-      const updatedTileset = await apiRequest('PUT', `/api/tilesets/${newTileset.id}/image`, {
-        imageURL: uploadedImageUrl,
-      });
-
-      // TODO: Store individual tile metadata in database
-      // This would require extending the API to handle tile metadata
-
-      toast({
-        title: 'Success',
-        description: `Tileset "${tilesetName}" uploaded successfully with ${tilesWithMeta.length} tiles`,
-=======
-      // Update tileset with normalized object path
+      });
+      const newTileset = await createRes.json();
+
       const updateRes = await apiRequest('PUT', `/api/tilesets/${newTileset.id}/image`, {
         imageURL: uploadedImageUrl,
       });
       const updatedTileset = await updateRes.json();
 
-      // Load image to verify
       if (updatedTileset.imageUrl) {
         const img = new Image();
         await new Promise((resolve, reject) => {
@@ -759,22 +208,16 @@
       toast({
         title: 'Success',
         description: 'Tileset created successfully',
->>>>>>> 57ae1960
       });
 
       queryClient.invalidateQueries({ queryKey: ['/api/tilesets'] });
       
-      // Reset form
       setShowUpload(false);
-<<<<<<< HEAD
-      resetUploadState();
-=======
       setTilesetName('');
       setSelectedPackId('');
       setUploadedImageUrl(null);
       setSelectedTiles([]);
       setTilesetType('multi-tile');
->>>>>>> 57ae1960
     } catch (error) {
       console.error('Error creating tileset:', error);
       toast({
@@ -782,63 +225,58 @@
         description: 'Failed to create tileset',
         variant: 'destructive',
       });
-      setUploadStep('metadata-editing');
     } finally {
       setUploading(false);
     }
   };
 
-<<<<<<< HEAD
-  const handleBackToImageSelection = () => {
-    setUploadStep('image-selected');
-  };
-
-  const handleBackToTileExtraction = () => {
-    setUploadStep('tile-extraction');
-  };
-
-  const handleCancelUpload = (e?: React.MouseEvent) => {
-    e?.preventDefault();
-    e?.stopPropagation();
-    setShowUpload(false);
-    resetUploadState();
-  };
-
-  const renderUploadContent = () => {
-    switch (uploadStep) {
-      case 'initial':
-      case 'image-selected':
-        return (
-=======
   return (
-    <Collapsible open={isOpen} onOpenChange={setIsOpen}>
-      <Card className="overflow-hidden">
-        <CollapsibleTrigger asChild>
-          <CardHeader className="pb-3 cursor-pointer hover-elevate">
-            <div className="flex items-center justify-between">
-              <CardTitle className="text-sm flex items-center gap-2">
-                Tilesets
-                {isOpen ? <ChevronUp className="h-4 w-4" /> : <ChevronDown className="h-4 w-4" />}
-              </CardTitle>
+    <Card className="h-100% overflow-y-hidden bg-gray-800 border-gray-700">
+      <CardHeader className="pb-3">
+        <div className="flex overflow-y-hidden items-center justify-between">
+          <CardTitle className="text-sm text-gray-100">Tilesets</CardTitle>
+          <div className="flex items-center gap-2">
+            {!showUpload && (
               <Button
-                size="icon"
-                variant="ghost"
+                size="sm"
+                variant="outline"
                 onClick={(e) => {
+                  e.preventDefault();
                   e.stopPropagation();
-                  setShowUpload(!showUpload);
+                  setShowUpload(true);
                 }}
-                data-testid="button-add-tileset"
-                className="h-7 w-7"
+                data-testid="button-upload-tileset-header"
+                className="text-xs px-2 py-1 h-7 text-gray-300 hover:text-white hover:bg-gray-700 border-gray-600"
               >
-                <Plus className="h-4 w-4" />
+                <Upload className="h-3 w-3 mr-1" />
+                Upload
               </Button>
-            </div>
-          </CardHeader>
-        </CollapsibleTrigger>
-        <CollapsibleContent>
-          <CardContent className="space-y-4">
+            )}
+            <Button
+              size="icon"
+              variant="ghost"
+              onClick={(e) => {
+                e.preventDefault();
+                e.stopPropagation();
+                setShowUpload(!showUpload);
+              }}
+              data-testid="button-toggle-upload"
+              className="h-7 w-7 text-gray-300 hover:text-white hover:bg-gray-700"
+              title={showUpload ? "Hide upload form" : "Show upload form"}
+            >
+              <Plus className={cn("h-4 w-4 transition-transform", showUpload && "rotate-45")} />
+            </Button>
+          </div>
+        </div>
         {showUpload && (
->>>>>>> 57ae1960
+          <div className="mt-2 p-2 bg-blue-900/20 border border-blue-700/30 rounded-md">
+            <p className="text-xs text-blue-300 mb-1">Upload New Tileset</p>
+            <p className="text-xs text-gray-400">Select an image to create a new tileset</p>
+          </div>
+        )}
+      </CardHeader>
+      <CardContent className="space-y-4">
+        {showUpload && (
           <div className="space-y-3 p-3 bg-muted/30 rounded-md">
             <div className="space-y-1.5">
               <Label htmlFor="tileset-name" className="text-xs">
@@ -854,55 +292,6 @@
             </div>
 
             <div className="space-y-1.5">
-<<<<<<< HEAD
-              <div className="flex items-center justify-between">
-                <Label className="text-xs">Tileset Type</Label>
-                <div className="flex items-center space-x-2">
-                  <Label htmlFor="tileset-type-switch" className="text-xs text-gray-400">
-                    {tilesetType === 'regular' ? 'Regular' : '3x3 Auto-tiling'}
-                  </Label>
-                  <Switch
-                    id="tileset-type-switch"
-                    checked={tilesetType === 'auto-tiling'}
-                    onCheckedChange={(checked) => setTilesetType(checked ? 'auto-tiling' : 'regular')}
-                    disabled={uploading}
-                  />
-                </div>
-              </div>
-            </div>
-            <div className="space-y-1.5">
-              <Label className="text-xs">
-                {tilesetType === 'regular' ? 'Tileset Image' : 'Tile Images (9 required)'}
-              </Label>
-              <ObjectUploader
-                maxNumberOfFiles={tilesetType === 'regular' ? 1 : 9}
-                maxFileSize={10485760}
-                onGetUploadParameters={handleGetUploadParameters}
-                onComplete={handleImageUploadComplete}
-                buttonClassName="w-full"
-              >
-                <ImagePlus className="h-3 w-3 mr-2" />
-                {tilesetType === 'regular' ? 'Select Image' : 'Select 9 Images'}
-              </ObjectUploader>
-              <p className="text-xs text-gray-400">
-                {tilesetType === 'regular' 
-                  ? 'Upload a single tileset image' 
-                  : 'Upload exactly 9 individual tile images for 3x3 auto-tiling grid'
-                }
-              </p>
-            </div>
-            <div className="flex gap-2">
-              <Button
-                size="sm"
-                variant="ghost"
-                onClick={handleCancelUpload}
-                data-testid="button-cancel-upload"
-                disabled={uploading}
-                type="button"
-              >
-                Cancel
-              </Button>
-=======
               <Label htmlFor="type-select" className="text-xs">
                 Tileset Type
               </Label>
@@ -935,7 +324,6 @@
                   ))}
                 </SelectContent>
               </Select>
->>>>>>> 57ae1960
             </div>
 
             {!uploadedImageUrl && (
@@ -1083,94 +471,6 @@
           </div>
         )}
 
-        {isLoading && (
-          <div className="flex justify-center py-4">
-            <Loader2 className="h-4 w-4 animate-spin" />
-          </div>
-        );
-
-      case 'tile-extraction':
-        return (
-          <TileExtractor
-            imageUrl={uploadedImageUrl}
-            onTilesExtracted={handleTilesExtracted}
-            onBack={handleBackToImageSelection}
-          />
-        );
-
-      case 'metadata-editing':
-        return (
-          <TileMetadataEditor
-            tiles={extractedTiles}
-            onMetadataComplete={handleMetadataComplete}
-            onBack={handleBackToTileExtraction}
-          />
-        );
-
-      case 'uploading':
-        return (
-          <div className="space-y-3 p-3 bg-muted/30 rounded-md text-center">
-            <Loader2 className="h-8 w-8 animate-spin mx-auto text-blue-500" />
-            <p className="text-sm text-gray-300">Creating tileset...</p>
-            <p className="text-xs text-gray-400">
-              Processing {tilesWithMetadata.length} tiles
-            </p>
-          </div>
-        );
-
-      default:
-        return null;
-    }
-  };
-
-  return (
-    <Card className="h-100% overflow-y-hidden bg-gray-800 border-gray-700">
-      <CardHeader className="pb-3">
-        <div className="flex overflow-y-hidden items-center justify-between">
-          <CardTitle className="text-sm text-gray-100">Tilesets</CardTitle>
-          <div className="flex items-center gap-2">
-            {!showUpload && (
-              <Button
-                size="sm"
-                variant="outline"
-                onClick={(e) => {
-                  e.preventDefault();
-                  e.stopPropagation();
-                  setShowUpload(true);
-                }}
-                data-testid="button-upload-tileset-header"
-                className="text-xs px-2 py-1 h-7 text-gray-300 hover:text-white hover:bg-gray-700 border-gray-600"
-              >
-                <Upload className="h-3 w-3 mr-1" />
-                Upload
-              </Button>
-            )}
-            <Button
-              size="icon"
-              variant="ghost"
-              onClick={(e) => {
-                e.preventDefault();
-                e.stopPropagation();
-                setShowUpload(!showUpload);
-              }}
-              data-testid="button-toggle-upload"
-              className="h-7 w-7 text-gray-300 hover:text-white hover:bg-gray-700"
-              title={showUpload ? "Hide upload form" : "Show upload form"}
-            >
-              <Plus className={cn("h-4 w-4 transition-transform", showUpload && "rotate-45")} />
-            </Button>
-          </div>
-        </div>
-        {showUpload && (
-          <div className="mt-2 p-2 bg-blue-900/20 border border-blue-700/30 rounded-md">
-            <p className="text-xs text-blue-300 mb-1">Upload New Tileset</p>
-            <p className="text-xs text-gray-400">Select an image to create a new tileset</p>
-          </div>
-        )}
-      </CardHeader>
-      <CardContent className="space-y-4">
-        {showUpload && renderUploadContent()}
-
         {!showUpload && (
           <>
             {isLoading ? (
@@ -1211,11 +511,10 @@
                     <TabsTrigger value="auto">3x3 Auto-tiling</TabsTrigger>
                   </TabsList>
 
-                  {/* Single / Regular tilesets tab */}
                   <TabsContent value="single">
                     {(tilesets || [])
-                      .filter((t: Tileset) => t.tilesetType !== 'auto-tiling')
-                      .map((tileset: Tileset) => (
+                      .filter((t: any) => t.tilesetType !== 'auto-tiling')
+                      .map((tileset: any) => (
                         <div key={tileset.id} className="space-y-2">
                           <Button
                             variant={selectedTileset?.id === tileset.id ? 'default' : 'outline'}
@@ -1315,11 +614,10 @@
                       ))}
                   </TabsContent>
 
-                  {/* 3x3 Auto-tiling tab */}
                   <TabsContent value="auto">
                     {(tilesets || [])
-                      .filter((t: Tileset) => t.tilesetType === 'auto-tiling')
-                      .map((tileset: Tileset) => (
+                      .filter((t: any) => t.tilesetType === 'auto-tiling')
+                      .map((tileset: any) => (
                         <div key={tileset.id} className="space-y-2">
                           <Button
                             variant={selectedTileset?.id === tileset.id ? 'default' : 'outline'}
@@ -1348,7 +646,7 @@
                                 let individualImageUrl = tileset.imageUrl;
                                 let useBackgroundPosition = true;
                                 if (tileset.tags) {
-                                  const tag = tileset.tags.find(t => t.startsWith('tile-urls:'));
+                                  const tag = tileset.tags.find((t: string) => t.startsWith('tile-urls:'));
                                   if (tag) {
                                     try {
                                       const urls = JSON.parse(tag.replace('tile-urls:', ''));
@@ -1383,7 +681,6 @@
                                   >
                                     {individualImageUrl ? (
                                       useBackgroundPosition ? (
-                                        // Sprite sheet - use background positioning
                                         <div
                                           className="w-full h-full"
                                           style={{
@@ -1398,7 +695,6 @@
                                           }}
                                         />
                                       ) : (
-                                        // Individual image
                                         <img
                                           src={individualImageUrl}
                                           alt={`Tile ${index}`}
@@ -1472,7 +768,6 @@
               </div>
             </div>
 
-            {/* Enhanced Autotiling Status */}
             {!enhancedMode && (
               <div className="pt-4 border-t">
                 <div className="p-2 bg-yellow-50 border border-yellow-200 rounded-md">
@@ -1484,32 +779,12 @@
               </div>
             )}
 
-            {/* Debug Panel - Development Only */}
             <div className="pt-4 border-t">
               <DebugTilesPanel />
             </div>
           </div>
-<<<<<<< HEAD
         )}
       </CardContent>
-      
-      {/* Enhanced Upload Modal - Only render when open */}
-      {showEnhancedModal && (
-        <TileUploadModal
-          isOpen={showEnhancedModal}
-          onClose={handleEnhancedUploadCancel}
-          onConfirm={handleEnhancedUploadConfirm}
-          imageFile={uploadedImageFile}
-          imageUrl={uploadedImageUrl}
-        />
-      )}
     </Card>
-=======
-        </div>
-          </CardContent>
-        </CollapsibleContent>
-      </Card>
-    </Collapsible>
->>>>>>> 57ae1960
   );
 }